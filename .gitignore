--- conflicted
+++ resolved
@@ -161,10 +161,8 @@
 # Juju and Rock files
 *.charm
 */*.rock
-<<<<<<< HEAD
 
 # Vscode files
 .vscode/
-=======
-*/*.snap
->>>>>>> 0da7b232
+
+*/*.snap