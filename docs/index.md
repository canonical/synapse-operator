A Juju charm deploying and managing [Synapse](https://github.com/matrix-org/synapse) on Kubernetes. Synapse is a drop in replacement for other chat servers like Mattermost and Slack.

This charm simplifies initial deployment and "day N" operations of Synapse on Kubernetes, such as integration with SSO, access to S3 for redundant file storage and more. It allows for deployment on
many different Kubernetes platforms, from [MicroK8s](https://microk8s.io) to [Charmed Kubernetes](https://ubuntu.com/kubernetes) to public cloud Kubernetes offerings.

As such, the charm makes it easy for those looking to take control of their own Chat server whilst keeping operations simple, and gives them the freedom to deploy on the Kubernetes platform of their choice.

For DevOps or SRE teams this charm will make operating Synapse simple and straightforward through Juju's clean interface. It will allow easy deployment into multiple environments for testing of changes.

## Project and community

Synapse is an open-source project that welcomes community contributions, suggestions, fixes and constructive feedback.

* [Read our Code of Conduct](https://ubuntu.com/community/code-of-conduct)
* [Join the Discourse forum](https://discourse.charmhub.io/tag/synapse)
* [Discuss on the Matrix chat service](https://chat.charmhub.io/charmhub/channels/charm-dev)
* Contribute and report bugs to [the Synapse operator](https://github.com/canonical/synapse-operator)
* Check the [release notes](https://github.com/canonical/synapse-operator/releases)

## Contributing to this documentation

Documentation is an important part of this project, and we take the same open-source approach to the documentation as the code. As such, we welcome community contributions, suggestions and constructive feedback on our documentation. Our documentation is hosted on the [Charmhub forum](https://discourse.charmhub.io/) to enable easy collaboration. Please use the “Help us improve this documentation” links on each documentation page to either directly change something you see that’s wrong, or ask a question, or make a suggestion about a potential change via the comments section.

If there’s a particular area of documentation that you’d like to see that’s missing, please [file a bug](https://github.com/canonical/synapse-operator/issues).

# Contents

1. [Tutorial](tutorial)
  1. [Getting Started](tutorial/getting-started.md)
1. [How to](how-to)
  1. [Configure SMTP](how-to/configure-smtp.md)
<<<<<<< HEAD
  1. [Backup and Restore](how-to/backup-and-restore.md)
  1. [Contribute](how-to/contribute.md)
=======
  2. [Contribute](how-to/contribute.md)
  3. [Backup and Restore](how-to/backup-and-restore.md)
>>>>>>> eda2d059
1. [Reference](reference)
  1. [Actions](reference/actions.md)
  2. [Integrations](reference/integrations.md)
1. [Explanation](explanation)
  1. [Charm architecture](explanation/charm-architecture.md)<|MERGE_RESOLUTION|>--- conflicted
+++ resolved
@@ -29,13 +29,8 @@
   1. [Getting Started](tutorial/getting-started.md)
 1. [How to](how-to)
   1. [Configure SMTP](how-to/configure-smtp.md)
-<<<<<<< HEAD
   1. [Backup and Restore](how-to/backup-and-restore.md)
   1. [Contribute](how-to/contribute.md)
-=======
-  2. [Contribute](how-to/contribute.md)
-  3. [Backup and Restore](how-to/backup-and-restore.md)
->>>>>>> eda2d059
 1. [Reference](reference)
   1. [Actions](reference/actions.md)
   2. [Integrations](reference/integrations.md)
