# Copyright 2024 Canonical Ltd.
# See LICENSE file for licensing details.

"""Fixtures for Synapse charm integration tests."""


import json
import typing
from secrets import token_hex

import boto3
import pytest
import pytest_asyncio
from botocore.config import Config as BotoConfig
from juju.action import Action
from juju.application import Application
from juju.model import Model
from ops.model import ActiveStatus
from pytest import Config
from pytest_operator.plugin import OpsTest

from tests.conftest import SYNAPSE_IMAGE_PARAM, SYNAPSE_NGINX_IMAGE_PARAM
from tests.integration.helpers import get_access_token, register_user

# caused by pytest fixtures, mark does not work in fixtures
# pylint: disable=too-many-arguments, unused-argument

# mypy has trouble to inferred types for variables that are initialized in subclasses.
ACTIVE_STATUS_NAME = typing.cast(str, ActiveStatus.name)  # type: ignore


@pytest_asyncio.fixture(scope="module", name="server_name")
async def server_name_fixture() -> str:
    """Return a server_name."""
    return "my.synapse.local"


@pytest_asyncio.fixture(scope="module", name="another_server_name")
async def another_server_name_fixture() -> str:
    """Return a server_name."""
    return "another.synapse.local"


@pytest_asyncio.fixture(scope="module", name="model")
async def model_fixture(ops_test: OpsTest) -> Model:
    """Return the current testing juju model."""
    assert ops_test.model
    return ops_test.model


@pytest_asyncio.fixture(scope="module", name="model_name")
async def model_name_fixture(ops_test: OpsTest) -> str:
    """Return the current testing juju model name."""
    assert ops_test.model_name
    return ops_test.model_name


@pytest_asyncio.fixture(scope="module", name="synapse_charm")
async def synapse_charm_fixture(pytestconfig: Config):
    """Get value from parameter charm-file."""
    charm = pytestconfig.getoption("--charm-file")
    assert charm, "--charm-file must be set"
    return charm


@pytest_asyncio.fixture(scope="module", name="synapse_image")
def synapse_image_fixture(pytestconfig: Config):
    """Get value from parameter synapse-image."""
    synapse_image = pytestconfig.getoption(SYNAPSE_IMAGE_PARAM)
    assert synapse_image, f"{SYNAPSE_IMAGE_PARAM} must be set"
    return synapse_image


@pytest_asyncio.fixture(scope="module", name="synapse_nginx_image")
def synapse_nginx_image_fixture(pytestconfig: Config):
    """Get value from parameter synapse-nginx-image."""
    synapse_nginx_image = pytestconfig.getoption(SYNAPSE_NGINX_IMAGE_PARAM)
    assert synapse_nginx_image, f"{SYNAPSE_NGINX_IMAGE_PARAM} must be set"
    return synapse_nginx_image


@pytest_asyncio.fixture(scope="module", name="synapse_app_name")
def synapse_app_name_fixture() -> str:
    """Get Synapse application name."""
    return "synapse"


@pytest_asyncio.fixture(scope="module", name="synapse_app_charmhub_name")
def synapse_app_charmhub_name_fixture() -> str:
    """Get Synapse application name from Charmhub fixture."""
    return "synapse-charmhub"


@pytest_asyncio.fixture(scope="module", name="synapse_app")
async def synapse_app_fixture(
    ops_test: OpsTest,
    synapse_app_name: str,
    synapse_app_charmhub_name: str,
    synapse_image: str,
    synapse_nginx_image: str,
    model: Model,
    server_name: str,
    synapse_charm: str,
    postgresql_app: Application,
    postgresql_app_name: str,
    pytestconfig: Config,
):
    """Build and deploy the Synapse charm."""
    use_existing = pytestconfig.getoption("--use-existing", default=False)
    if use_existing or synapse_app_name in model.applications:
        return model.applications[synapse_app_name]
    resources = {
        "synapse-image": synapse_image,
        "synapse-nginx-image": synapse_nginx_image,
    }
    app = await model.deploy(
        f"./{synapse_charm}",
        resources=resources,
        application_name=synapse_app_name,
        series="jammy",
        config={"server_name": server_name},
    )
    async with ops_test.fast_forward():
        await model.wait_for_idle(raise_on_blocked=True, status=ACTIVE_STATUS_NAME)
        await model.relate(f"{synapse_app_name}:database", f"{postgresql_app_name}")
        await model.wait_for_idle(status=ACTIVE_STATUS_NAME)
    return app


@pytest_asyncio.fixture(scope="module", name="synapse_charmhub_app")
async def synapse_charmhub_app_fixture(
    ops_test: OpsTest,
    model: Model,
    server_name: str,
    synapse_app_charmhub_name: str,
    postgresql_app: Application,
    postgresql_app_name: str,
    synapse_charm: str,
):
    """Deploy synapse from Charmhub."""
    async with ops_test.fast_forward():
        app = await model.deploy(
            "synapse",
            application_name=synapse_app_charmhub_name,
            trust=True,
            channel="latest/edge",
            series="jammy",
            config={"server_name": server_name},
        )
        await model.wait_for_idle(
            apps=[synapse_app_charmhub_name, postgresql_app_name],
            status=ACTIVE_STATUS_NAME,
            idle_period=5,
        )
        await model.relate(f"{synapse_app_charmhub_name}:database", f"{postgresql_app_name}")
        await model.wait_for_idle(idle_period=5)
    return app


@pytest_asyncio.fixture(scope="module", name="get_unit_ips")
async def get_unit_ips_fixture(ops_test: OpsTest):
    """Return an async function to retrieve unit ip addresses of a certain application."""

    async def get_unit_ips(application_name: str):
        """Retrieve unit ip addresses of a certain application.

        Args:
            application_name: application name.

        Returns:
            a list containing unit ip addresses.
        """
        _, status, _ = await ops_test.juju("status", "--format", "json")
        status = json.loads(status)
        units = status["applications"][application_name]["units"]
        return tuple(
            unit_status["address"]
            for _, unit_status in sorted(units.items(), key=lambda kv: int(kv[0].split("/")[-1]))
        )

    return get_unit_ips


@pytest.fixture(scope="module", name="external_hostname")
def external_hostname_fixture() -> str:
    """Return the external hostname for ingress-related tests."""
    return "juju.test"


@pytest.fixture(scope="module", name="nginx_integrator_app_name")
def nginx_integrator_app_name_fixture() -> str:
    """Return the name of the nginx integrator application deployed for tests."""
    return "nginx-ingress-integrator"


@pytest_asyncio.fixture(scope="module", name="nginx_integrator_app")
async def nginx_integrator_app_fixture(
    ops_test: OpsTest,
    model: Model,
    synapse_app,
    nginx_integrator_app_name: str,
    pytestconfig: Config,
):
    """Deploy nginx-ingress-integrator."""
    use_existing = pytestconfig.getoption("--use-existing", default=False)
    if use_existing or nginx_integrator_app_name in model.applications:
        return model.applications[nginx_integrator_app_name]
    async with ops_test.fast_forward():
        app = await model.deploy(
            "nginx-ingress-integrator",
            application_name=nginx_integrator_app_name,
            trust=True,
            channel="latest/edge",
        )
        await model.wait_for_idle(raise_on_blocked=True, status=ACTIVE_STATUS_NAME)
    return app


@pytest_asyncio.fixture(scope="function", name="another_synapse_app")
async def another_synapse_app_fixture(
    model: Model, synapse_app: Application, server_name: str, another_server_name: str
):
    """Change server_name."""
    # First we guarantee that the first server_name is set
    # Then change it.
    await synapse_app.set_config({"server_name": server_name})

    await model.wait_for_idle()

    await synapse_app.set_config({"server_name": another_server_name})

    await model.wait_for_idle()

    yield synapse_app


@pytest.fixture(scope="module", name="postgresql_app_name")
def postgresql_app_name_app_name_fixture() -> str:
    """Return the name of the postgresql application deployed for tests."""
    return "postgresql-k8s"


@pytest_asyncio.fixture(scope="module", name="postgresql_app")
async def postgresql_app_fixture(
    ops_test: OpsTest, model: Model, postgresql_app_name: str, pytestconfig: Config
):
    """Deploy postgresql."""
    use_existing = pytestconfig.getoption("--use-existing", default=False)
    if use_existing or postgresql_app_name in model.applications:
        return model.applications[postgresql_app_name]
    async with ops_test.fast_forward():
        await model.deploy(postgresql_app_name, channel="14/stable", trust=True)
        await model.wait_for_idle(status=ACTIVE_STATUS_NAME)


@pytest.fixture(scope="module", name="irc_postgresql_app_name")
def irc_postgresql_app_name_app_name_fixture() -> str:
    """Return the name of the postgresql application deployed for irc bridge tests."""
    return "irc-postgresql-k8s"


@pytest_asyncio.fixture(scope="module", name="irc_postgresql_app")
async def irc_postgresql_app_fixture(
    ops_test: OpsTest,
    model: Model,
    postgresql_app_name: str,
    irc_postgresql_app_name: str,
    pytestconfig: Config,
):
    """Deploy postgresql."""
    use_existing = pytestconfig.getoption("--use-existing", default=False)
    if use_existing:
        return model.applications[irc_postgresql_app_name]
    async with ops_test.fast_forward():
        app = await model.deploy(
            postgresql_app_name,
            application_name=irc_postgresql_app_name,
            channel="14/stable",
            trust=True,
        )
        await model.wait_for_idle(status=ACTIVE_STATUS_NAME)
    return app


@pytest.fixture(scope="module", name="grafana_app_name")
def grafana_app_name_fixture() -> str:
    """Return the name of the grafana application deployed for tests."""
    return "grafana-k8s"


@pytest_asyncio.fixture(scope="module", name="grafana_app")
async def grafana_app_fixture(
    ops_test: OpsTest,
    model: Model,
    grafana_app_name: str,
):
    """Deploy grafana."""
    async with ops_test.fast_forward():
        app = await model.deploy(
            grafana_app_name,
            application_name=grafana_app_name,
            channel="latest/edge",
            trust=True,
        )
        await model.wait_for_idle(raise_on_blocked=True, status=ACTIVE_STATUS_NAME)

    return app


@pytest.fixture(scope="module", name="prometheus_app_name")
def prometheus_app_name_fixture() -> str:
    """Return the name of the prometheus application deployed for tests."""
    return "prometheus-k8s"


@pytest_asyncio.fixture(scope="module", name="prometheus_app")
async def deploy_prometheus_fixture(
    ops_test: OpsTest,
    model: Model,
    prometheus_app_name: str,
):
    """Deploy prometheus."""
    async with ops_test.fast_forward():
        app = await model.deploy(
            prometheus_app_name,
            application_name=prometheus_app_name,
            channel="latest/edge",
            trust=True,
        )
        # Sometimes it comes back after an error.
        await model.wait_for_idle(
            raise_on_error=False, raise_on_blocked=True, status=ACTIVE_STATUS_NAME
        )

    return app


@pytest.fixture(scope="module", name="user_username")
def user_username_fixture() -> typing.Generator[str, None, None]:
    """Return the a username to be created for tests."""
    yield token_hex(16)


@pytest_asyncio.fixture(scope="module", name="user_password")
async def user_password_fixture(synapse_app: Application, user_username: str) -> str:
    """Register a user and return the new password.

    Returns:
        The new user password
    """
    return await register_user(synapse_app, user_username)


@pytest_asyncio.fixture(scope="module", name="access_token")
async def access_token_fixture(
    user_username: str,
    user_password: str,
    synapse_app: Application,
    get_unit_ips: typing.Callable[[str], typing.Awaitable[tuple[str, ...]]],
) -> str:
    """Return the access token after login with the username and password.

    Returns:
        The access token
    """
    synapse_ip = (await get_unit_ips(synapse_app.name))[0]
    return get_access_token(synapse_ip, user_username, user_password)


@pytest.fixture(scope="module", name="localstack_address")
def localstack_address_fixture(pytestconfig: Config):
    """Provides localstack IP address to be used in the integration test."""
    address = pytestconfig.getoption("--localstack-address")
    if not address:
        raise ValueError("--localstack-address argument is required for selected test cases")
    yield address


@pytest.fixture(scope="module", name="s3_backup_configuration")
def s3_backup_configuration_fixture(localstack_address: str) -> dict:
    """Return the S3 configuration to use for backups

    Returns:
        The S3 configuration as a dict
    """
    return {
        "endpoint": f"http://{localstack_address}:4566",
        "bucket": "backups-bucket",
        "path": "/synapse",
        "region": "us-east-1",
        "s3-uri-style": "path",
    }


@pytest.fixture(scope="module", name="s3_backup_credentials")
def s3_backup_credentials_fixture(localstack_address: str) -> dict:
    """Return the S3 AWS credentials to use for backups

    Returns:
        The S3 credentials as a dict
    """
    return {
        "access-key": token_hex(16),
        "secret-key": token_hex(16),
    }


@pytest.fixture(scope="function", name="boto_s3_client")
def boto_s3_client_fixture(s3_backup_configuration: dict, s3_backup_credentials: dict):
    """Return a S# boto3 client ready to use

    Returns:
        The boto S3 client
    """
    s3_client_config = BotoConfig(
        region_name=s3_backup_configuration["region"],
        s3={
            "addressing_style": "virtual",
        },
        # no_proxy env variable is not read by boto3, so
        # this is needed for the tests to avoid hitting the proxy.
        proxies={},
    )

    s3_client = boto3.client(
        "s3",
        s3_backup_configuration["region"],
        aws_access_key_id=s3_backup_credentials["access-key"],
        aws_secret_access_key=s3_backup_credentials["secret-key"],
        endpoint_url=s3_backup_configuration["endpoint"],
        use_ssl=False,
        config=s3_client_config,
    )
    yield s3_client


@pytest.fixture(scope="function", name="s3_backup_bucket")
def s3_backup_bucket_fixture(
    s3_backup_configuration: dict, s3_backup_credentials: dict, boto_s3_client: typing.Any
):
    """Creates a bucket using S3 configuration."""
    bucket_name = s3_backup_configuration["bucket"]
    boto_s3_client.create_bucket(Bucket=bucket_name)
    yield
    objectsresponse = boto_s3_client.list_objects(Bucket=bucket_name)
    if "Contents" in objectsresponse:
        for c in objectsresponse["Contents"]:
            boto_s3_client.delete_object(Bucket=bucket_name, Key=c["Key"])
    boto_s3_client.delete_bucket(Bucket=bucket_name)


@pytest_asyncio.fixture(scope="function", name="s3_integrator_app_backup")
async def s3_integrator_app_backup_fixture(
    model: Model, s3_backup_configuration: dict, s3_backup_credentials: dict
):
    """Returns a s3-integrator app configured with backup parameters."""
    s3_integrator_app_name = "s3-integrator-backup"
    s3_integrator_app = await model.deploy(
        "s3-integrator",
        application_name=s3_integrator_app_name,
        channel="latest/edge",
        config=s3_backup_configuration,
    )
    await model.wait_for_idle(apps=[s3_integrator_app_name], idle_period=5, status="blocked")
    action_sync_s3_credentials: Action = await s3_integrator_app.units[0].run_action(
        "sync-s3-credentials",
        **s3_backup_credentials,
    )
    await action_sync_s3_credentials.wait()
    await model.wait_for_idle(status=ACTIVE_STATUS_NAME)
    yield s3_integrator_app
    await model.remove_application(s3_integrator_app_name)
    await model.block_until(lambda: s3_integrator_app_name not in model.applications, timeout=60)


<<<<<<< HEAD
@pytest_asyncio.fixture(scope="module", name="redis_app")
async def redis_fixture(
    ops_test: OpsTest,
    model: Model,
):
    """Deploy redis."""
    async with ops_test.fast_forward():
        app = await model.deploy(
            "redis-k8s",
            application_name="redis",
            channel="latest/edge",
        )
        await model.wait_for_idle(
            raise_on_error=False, raise_on_blocked=True, status=ACTIVE_STATUS_NAME
        )

    return app
=======
@pytest.fixture(scope="function", name="s3_media_configuration")
def s3_media_configuration_fixture(localstack_address: str) -> dict:
    """Return the S3 configuration to use for media

    Returns:
        The S3 configuration as a dict
    """
    return {
        "endpoint": f"http://{localstack_address}:4566",
        "bucket": "synapse-media-bucket",
        "path": "/media",
        "region": "us-east-1",
        "s3-uri-style": "path",
    }


@pytest.fixture(scope="module", name="s3_media_credentials")
def s3_media_credentials_fixture(localstack_address: str) -> dict:
    """Return the S3 AWS credentials to use for media

    Returns:
        The S3 credentials as a dict
    """
    return {
        "access-key": token_hex(16),
        "secret-key": token_hex(16),
    }


@pytest.fixture(scope="module", name="s3_media_integrator_name")
def s3_media_integrator_name_fixture() -> str:
    """Return the name of the s3 integrator application deployed for tests."""
    return "s3-integrator-media"


@pytest_asyncio.fixture(scope="function", name="s3_integrator_app_media")
async def s3_integrator_app_media_fixture(
    model: Model,
    s3_media_configuration: dict,
    s3_media_credentials: dict,
    s3_media_integrator_name: str,
):
    """Returns a s3-integrator app configured with backup parameters."""
    s3_integrator_app_name = s3_media_integrator_name
    s3_integrator_app = await model.deploy(
        "s3-integrator",
        application_name=s3_integrator_app_name,
        channel="latest/edge",
        config=s3_media_configuration,
    )
    await model.wait_for_idle(apps=[s3_integrator_app_name], idle_period=5, status="blocked")
    action_sync_s3_credentials: Action = await s3_integrator_app.units[0].run_action(
        "sync-s3-credentials",
        **s3_media_credentials,
    )
    await action_sync_s3_credentials.wait()
    await model.wait_for_idle(apps=[s3_integrator_app_name], status="active")

    yield s3_integrator_app
    await model.remove_application(s3_integrator_app_name)
    await model.block_until(lambda: s3_integrator_app_name not in model.applications, timeout=60)


@pytest.fixture(scope="function", name="boto_s3_media_client")
def boto_s3_media_client_fixture(
    model: Model, s3_media_configuration: dict, s3_media_credentials: dict
):
    """Return a S# boto3 client ready to use

    Returns:
        The boto S3 client
    """
    s3_client_config = BotoConfig(
        region_name=s3_media_configuration["region"],
        s3={
            "addressing_style": "virtual",
        },
        # no_proxy env variable is not read by boto3, so
        # this is needed for the tests to avoid hitting the proxy.
        proxies={},
    )

    s3_client = boto3.client(
        "s3",
        s3_media_configuration["region"],
        aws_access_key_id=s3_media_credentials["access-key"],
        aws_secret_access_key=s3_media_credentials["secret-key"],
        endpoint_url=s3_media_configuration["endpoint"],
        use_ssl=False,
        config=s3_client_config,
    )
    yield s3_client


@pytest.fixture(scope="function", name="s3_media_bucket")
def s3_media_bucket_fixture(
    s3_media_configuration: dict, s3_media_credentials: dict, boto_s3_media_client: typing.Any
):
    """Creates a bucket using S3 configuration."""
    bucket_name = s3_media_configuration["bucket"]
    boto_s3_media_client.create_bucket(Bucket=bucket_name)
    yield
    objectsresponse = boto_s3_media_client.list_objects(Bucket=bucket_name)
    if "Contents" in objectsresponse:
        for c in objectsresponse["Contents"]:
            boto_s3_media_client.delete_object(Bucket=bucket_name, Key=c["Key"])
    boto_s3_media_client.delete_bucket(Bucket=bucket_name)
>>>>>>> efb87634
<|MERGE_RESOLUTION|>--- conflicted
+++ resolved
@@ -473,7 +473,6 @@
     await model.block_until(lambda: s3_integrator_app_name not in model.applications, timeout=60)
 
 
-<<<<<<< HEAD
 @pytest_asyncio.fixture(scope="module", name="redis_app")
 async def redis_fixture(
     ops_test: OpsTest,
@@ -491,7 +490,8 @@
         )
 
     return app
-=======
+
+
 @pytest.fixture(scope="function", name="s3_media_configuration")
 def s3_media_configuration_fixture(localstack_address: str) -> dict:
     """Return the S3 configuration to use for media
@@ -598,5 +598,4 @@
     if "Contents" in objectsresponse:
         for c in objectsresponse["Contents"]:
             boto_s3_media_client.delete_object(Bucket=bucket_name, Key=c["Key"])
-    boto_s3_media_client.delete_bucket(Bucket=bucket_name)
->>>>>>> efb87634
+    boto_s3_media_client.delete_bucket(Bucket=bucket_name)