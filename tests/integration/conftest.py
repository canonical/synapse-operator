--- conflicted
+++ resolved
@@ -202,7 +202,6 @@
         await model.wait_for_idle()
 
 
-<<<<<<< HEAD
 @pytest.fixture(scope="module", name="grafana_app_name")
 def grafana_app_name_fixture() -> str:
     """Return the name of the grafana application deployed for tests."""
@@ -218,7 +217,14 @@
     app = await model.deploy(
         "grafana-k8s",
         application_name=grafana_app_name,
-=======
+        channel="latest/edge",
+        trust=True,
+    )
+    await model.wait_for_idle(raise_on_blocked=True)
+
+    return app
+
+
 @pytest.fixture(scope="module", name="prometheus_app_name")
 def prometheus_app_name_fixture() -> str:
     """Return the name of the prometheus application deployed for tests."""
@@ -234,7 +240,6 @@
     app = await model.deploy(
         "prometheus-k8s",
         application_name=prometheus_app_name,
->>>>>>> 1d529af4
         channel="latest/edge",
         trust=True,
     )
