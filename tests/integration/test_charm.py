--- conflicted
+++ resolved
@@ -16,12 +16,8 @@
 from ops.model import ActiveStatus
 from pytest_operator.plugin import OpsTest
 
-<<<<<<< HEAD
-from constants import SYNAPSE_NGINX_PORT
-=======
-from constants import SYNAPSE_PORT
+from constants import SYNAPSE_NGINX_PORT, SYNAPSE_PORT
 from synapse.api import SYNAPSE_VERSION_REGEX
->>>>>>> 2856f174
 
 # caused by pytest fixtures
 # pylint: disable=too-many-arguments
@@ -241,7 +237,6 @@
         assert response.json()["access_token"]
 
 
-<<<<<<< HEAD
 @pytest.mark.asyncio
 async def test_saml_integration(
     model: Model,
@@ -264,7 +259,9 @@
             f"http://{unit_ip}:{SYNAPSE_NGINX_PORT}/_synapse/client/saml2/metadata.xml", timeout=5
         )
         assert response.status_code == 200
-=======
+
+
+@pytest.mark.asyncio
 async def test_workload_version(
     ops_test: OpsTest,
     synapse_app: Application,
@@ -286,5 +283,4 @@
         server_version = res.json()["server_version"]
         version_match = re.search(SYNAPSE_VERSION_REGEX, server_version)
         assert version_match
-        assert version_match.group(1) == juju_workload_version
->>>>>>> 2856f174
+        assert version_match.group(1) == juju_workload_version