# Copyright 2024 Canonical Ltd.
# See LICENSE file for licensing details.

"""Synapse charm unit tests."""

# pylint: disable=protected-access

import json
from unittest.mock import ANY, MagicMock

import ops
import pytest
from ops.testing import Harness

import pebble
import synapse
from charm import SynapseCharm
from pebble import PebbleServiceError

from .conftest import TEST_SERVER_NAME, TEST_SERVER_NAME_CHANGED


def test_synapse_pebble_layer(harness: Harness) -> None:
    """
    arrange: charm deployed.
    act: start the Synapse charm, set Synapse container to be ready and set server_name.
    assert: Synapse charm should submit the correct Synapse pebble layer to pebble.
    """
    harness.begin_with_initial_hooks()

    synapse_layer = harness.get_container_pebble_plan(synapse.SYNAPSE_CONTAINER_NAME).to_dict()[
        "services"
    ][synapse.SYNAPSE_SERVICE_NAME]
    assert isinstance(harness.model.unit.status, ops.ActiveStatus)
    assert synapse_layer == {
        "override": "replace",
        "summary": "Synapse application service",
        "command": synapse.SYNAPSE_COMMAND_PATH,
        "environment": {
            "SYNAPSE_CONFIG_DIR": synapse.SYNAPSE_CONFIG_DIR,
            "SYNAPSE_CONFIG_PATH": synapse.SYNAPSE_CONFIG_PATH,
            "SYNAPSE_DATA_DIR": synapse.SYNAPSE_DATA_DIR,
            "SYNAPSE_NO_TLS": "True",
            "SYNAPSE_REPORT_STATS": "no",
            "SYNAPSE_SERVER_NAME": TEST_SERVER_NAME,
        },
        "startup": "enabled",
    }


@pytest.mark.parametrize(
    "harness",
    [
        pytest.param(1, id="harness_exit_code"),
    ],
    indirect=True,
)
def test_synapse_migrate_config_error(harness: Harness) -> None:
    """
    arrange: charm deployed.
    act: start the Synapse charm, set Synapse container to be ready and set server_name.
    assert: Synapse charm should be blocked by error on migrate_config command.
    """
    harness.begin_with_initial_hooks()

    assert isinstance(harness.model.unit.status, ops.BlockedStatus)
    assert "Migrate config failed" in str(harness.model.unit.status)


def test_container_down() -> None:
    """
    arrange: charm deployed.
    act: start the Synapse charm, set server_name, set Synapse container to be down
        and then try to change report_stats.
    assert: Synapse charm should submit the correct status.
    """
    harness = Harness(SynapseCharm)
    harness.update_config({"server_name": TEST_SERVER_NAME})
    harness.begin()
    harness.set_can_connect(harness.model.unit.containers[synapse.SYNAPSE_CONTAINER_NAME], False)

    harness.update_config({"report_stats": True})

    assert isinstance(harness.model.unit.status, ops.MaintenanceStatus)
    assert "Waiting for" in str(harness.model.unit.status)
    harness.cleanup()


def test_replan_nginx_container_down(harness: Harness) -> None:
    """
    arrange: Mock container as down.
    act: start the Synapse charm, set server_name, set NGINX Synapse container to be down
        and then try to change report_stats.
    assert: Synapse charm should submit the correct status.
    """
    harness.begin()
    harness.set_can_connect(
        harness.model.unit.containers[synapse.SYNAPSE_NGINX_CONTAINER_NAME], False
    )
    harness.update_config({"report_stats": True})
    assert isinstance(harness.model.unit.status, ops.MaintenanceStatus)
    assert "Waiting for" in str(harness.model.unit.status)


def test_server_name_empty() -> None:
    """
    arrange: charm deployed.
    act: start the Synapse charm and set Synapse container to be ready.
    assert: Synapse charm waits for server_name to be set.
    """
    harness = Harness(SynapseCharm)

    harness.begin_with_initial_hooks()

    assert isinstance(harness.model.unit.status, ops.BlockedStatus)
    assert "invalid configuration: server_name" in str(harness.model.unit.status)


def test_traefik_integration(harness: Harness) -> None:
    """
    arrange: add relation with Traefik charm.
    act: update relation with expected URL.
    assert: Relation data is as expected.
    """
    harness.begin()
    harness.set_leader(True)
    harness.container_pebble_ready(synapse.SYNAPSE_CONTAINER_NAME)
    relation_id = harness.add_relation("ingress", "traefik")
    harness.add_relation_unit(relation_id, "traefik/0")

    app_name = harness.charm.app.name
    model_name = harness.model.name
    url = f"http://ingress:80/{model_name}-{app_name}"
    harness.update_relation_data(
        relation_id,
        "traefik",
        {"ingress": json.dumps({"url": url})},
    )

    app_data = harness.get_relation_data(relation_id, app_name)
    assert app_data == {
        "host": f"{app_name}-endpoints.{model_name}.svc.cluster.local",
        "model": model_name,
        "name": app_name,
        "port": str(synapse.SYNAPSE_NGINX_PORT),
        "strip-prefix": "true",
    }


def test_saml_integration_container_down(saml_configured: Harness) -> None:
    """
    arrange: start the Synapse charm, set server_name, set Synapse container to be down.
    act: emit saml_data_available.
    assert: Synapse charm should submit the correct status.
    """
    harness = saml_configured
    harness.begin()
    harness.set_can_connect(harness.model.unit.containers[synapse.SYNAPSE_CONTAINER_NAME], False)
    relation = harness.charm.framework.model.get_relation("saml", 0)

    harness.charm._saml.saml.on.saml_data_available.emit(relation)

    assert isinstance(harness.model.unit.status, ops.MaintenanceStatus)
    assert "Waiting for" in str(harness.model.unit.status)
    harness.cleanup()


def test_saml_integration_pebble_success(
    saml_configured: Harness, monkeypatch: pytest.MonkeyPatch
) -> None:
    """
    arrange: start the Synapse charm, set server_name, mock synapse.enable_saml.
    act: call enable_saml from pebble_service.
    assert: synapse.enable_saml is called once.
    """
    harness = saml_configured
    harness.begin()
    container = harness.model.unit.containers[synapse.SYNAPSE_CONTAINER_NAME]
    enable_saml_mock = MagicMock()
    monkeypatch.setattr(synapse, "enable_saml", enable_saml_mock)

    charm_state = harness.charm.build_charm_state()
    pebble.enable_saml(charm_state, container=container)

    enable_saml_mock.assert_called_once_with(
        container=container, charm_state=harness.charm.build_charm_state()
    )


def test_saml_integration_pebble_error(
    saml_configured: Harness, monkeypatch: pytest.MonkeyPatch
) -> None:
    """
    arrange: start the Synapse charm, set server_name, mock pebble to give an error.
    act: emit saml_data_available.
    assert: Synapse charm should submit the correct status.
    """
    harness = saml_configured
    harness.begin()

    relation = harness.charm.framework.model.get_relation("saml", 0)
    enable_saml_mock = MagicMock(side_effect=PebbleServiceError("fail"))
    monkeypatch.setattr(pebble, "enable_saml", enable_saml_mock)

    harness.charm._saml.saml.on.saml_data_available.emit(relation)

    assert isinstance(harness.model.unit.status, ops.BlockedStatus)
    assert "SAML integration failed" in str(harness.model.unit.status)
    harness.cleanup()


def test_smtp_integration_container_down(smtp_configured: Harness) -> None:
    """
    arrange: start the Synapse charm, set server_name, set Synapse container to be down.
    act: emit smtp_data_available.
    assert: Synapse charm should report maintenance status and waiting for pebble.
    """
    harness = smtp_configured
    harness.begin()
    harness.set_can_connect(harness.model.unit.containers[synapse.SYNAPSE_CONTAINER_NAME], False)
    relation = harness.charm.framework.model.get_relation("smtp", 0)

    harness.charm._smtp.smtp.on.smtp_data_available.emit(relation)

    assert isinstance(harness.model.unit.status, ops.MaintenanceStatus)
    assert "Waiting for" in str(harness.model.unit.status)


def test_smtp_relation_pebble_success(smtp_configured: Harness, monkeypatch: pytest.MonkeyPatch):
    """
    arrange: start the Synapse charm, set server_name, mock synapse.enable_smtp.
    act: emit smtp_data_available
    assert: synapse.enable_smtp is called once and unit is active.
    """
    harness = smtp_configured
    enable_smtp_mock = MagicMock()
    container = harness.model.unit.containers[synapse.SYNAPSE_CONTAINER_NAME]
    monkeypatch.setattr(synapse, "enable_smtp", enable_smtp_mock)

    harness.begin()

    relation = harness.charm.framework.model.get_relation("smtp", 0)
    harness.charm._smtp.smtp.on.smtp_data_available.emit(relation)

    enable_smtp_mock.assert_called_once_with(
        container=container, charm_state=harness.charm.build_charm_state()
    )
    assert isinstance(harness.model.unit.status, ops.ActiveStatus)


def test_smtp_relation_pebble_error(smtp_configured: Harness, monkeypatch: pytest.MonkeyPatch):
    """
    arrange: start the Synapse charm, set server_name, mock pebble to give an error.
    act: emit smtp_data_available.
    assert: Synapse charm should submit the correct status (blocked).
    """
    harness = smtp_configured
    harness.begin()

    enable_smtp_mock = MagicMock(side_effect=PebbleServiceError("fail"))
    monkeypatch.setattr(pebble, "enable_smtp", enable_smtp_mock)

    relation = harness.charm.framework.model.get_relation("smtp", 0)
    harness.charm._smtp.smtp.on.smtp_data_available.emit(relation)

    assert isinstance(harness.model.unit.status, ops.BlockedStatus)
    assert "SMTP integration failed" in str(harness.model.unit.status)


def test_server_name_change(harness: Harness, monkeypatch: pytest.MonkeyPatch) -> None:
    """
    arrange: start the Synapse charm, set Synapse container to be ready and set server_name.
    act: change to a different server_name.
    assert: Synapse charm should prevent the change with a BlockStatus.
    """
    harness.begin()
    container: ops.Container = harness.model.unit.get_container(synapse.SYNAPSE_CONTAINER_NAME)
    container.push(
        synapse.SYNAPSE_CONFIG_PATH, f'server_name: "{TEST_SERVER_NAME}"', make_dirs=True
    )
    charm_state_mock = MagicMock()
    charm_state_mock.server_name = TEST_SERVER_NAME_CHANGED
    monkeypatch.setattr(
        harness.charm, "build_charm_state", MagicMock(return_value=charm_state_mock)
    )

    harness.update_config({"server_name": TEST_SERVER_NAME_CHANGED})

    assert isinstance(harness.model.unit.status, ops.BlockedStatus)
    assert "server_name modification is not allowed" in str(harness.model.unit.status)


def test_enable_federation_domain_whitelist_is_called(
    harness: Harness,
    monkeypatch: pytest.MonkeyPatch,
) -> None:
    """
    arrange: start the Synapse charm, set Synapse container to be ready,
        set server_name and federation_domain_whitelist.
    act: call pebble change_config.
    assert: enable_federation_domain_whitelist is called.
    """
    harness.update_config({"federation_domain_whitelist": "foo"})
    harness.begin()
    harness.set_leader(True)
    monkeypatch.setattr(synapse, "execute_migrate_config", MagicMock())
    monkeypatch.setattr(synapse, "enable_metrics", MagicMock())
    monkeypatch.setattr(synapse, "enable_forgotten_room_retention", MagicMock())
    monkeypatch.setattr(synapse, "enable_serve_server_wellknown", MagicMock())
    monkeypatch.setattr(synapse, "validate_config", MagicMock())
    enable_federation_mock = MagicMock()
    monkeypatch.setattr(synapse, "enable_federation_domain_whitelist", enable_federation_mock)

    charm_state = harness.charm.build_charm_state()
    pebble.change_config(charm_state, container=MagicMock())

    enable_federation_mock.assert_called_once()


def test_disable_password_config_is_called(
    harness: Harness,
    monkeypatch: pytest.MonkeyPatch,
) -> None:
    """
    arrange: start the Synapse charm, set Synapse container to be ready,
        set server_name and enable_password_config.
    act: call pebble change_config.
    assert: disable_password_config is called.
    """
    harness.update_config({"enable_password_config": False})
    harness.begin()
    harness.set_leader(True)
    monkeypatch.setattr(synapse, "execute_migrate_config", MagicMock())
    monkeypatch.setattr(synapse, "enable_metrics", MagicMock())
    monkeypatch.setattr(synapse, "enable_forgotten_room_retention", MagicMock())
    monkeypatch.setattr(synapse, "enable_serve_server_wellknown", MagicMock())
    monkeypatch.setattr(synapse, "validate_config", MagicMock())
    disable_password_config_mock = MagicMock()
    monkeypatch.setattr(synapse, "disable_password_config", disable_password_config_mock)

    charm_state = harness.charm.build_charm_state()
    pebble.change_config(charm_state, container=MagicMock())

    disable_password_config_mock.assert_called_once()


def test_nginx_replan(harness: Harness, monkeypatch: pytest.MonkeyPatch) -> None:
    """
    arrange: start the Synapse charm, mock replan_nginx call.
    act: fire that NGINX container is ready.
    assert: Pebble Service replan NGINX is called.
    """
    harness.begin()
    replan_nginx_mock = MagicMock()
    monkeypatch.setattr(pebble, "replan_nginx", replan_nginx_mock)

    harness.container_pebble_ready(synapse.SYNAPSE_CONTAINER_NAME)
    harness.container_pebble_ready(synapse.SYNAPSE_NGINX_CONTAINER_NAME)

    replan_nginx_mock.assert_called_once()


def test_nginx_replan_failure(harness: Harness, monkeypatch: pytest.MonkeyPatch) -> None:
    """
    arrange: start the Synapse charm, mock replan_nginx call and set the NGINX container as down.
    act: fire that NGINX container is ready.
    assert: Pebble Service replan NGINX is not called.
    """
    harness.begin()
    replan_nginx_mock = MagicMock()
    monkeypatch.setattr(pebble, "replan_nginx", replan_nginx_mock)

    container = harness.model.unit.containers[synapse.SYNAPSE_NGINX_CONTAINER_NAME]
    harness.set_can_connect(container, False)
    # harness.container_pebble_ready cannot be used as it sets the set_can_connect to True
    harness.charm.on[synapse.SYNAPSE_NGINX_CONTAINER_NAME].pebble_ready.emit(container)

    replan_nginx_mock.assert_not_called()
    assert isinstance(harness.model.unit.status, ops.MaintenanceStatus)


def test_nginx_replan_sets_status_to_active(harness: Harness) -> None:
    """
    arrange: start Synapse charm with Synapse container and with pebble service ready.
    act: Fire that Pebble ready and then NGINX container ready.
    assert: Pebble Service replan NGINX is called and sets unit to Active.
    """
    harness.begin()
    harness.container_pebble_ready(synapse.SYNAPSE_CONTAINER_NAME)

    harness.container_pebble_ready(synapse.SYNAPSE_NGINX_CONTAINER_NAME)

    assert harness.model.unit.status == ops.ActiveStatus()


def test_nginx_replan_with_synapse_container_down(
    harness: Harness, monkeypatch: pytest.MonkeyPatch
) -> None:
    """
    arrange: start Synapse charm with Synapse container as down, and mock replan_nginx.
    act: Fire that NGINX container is ready.
    assert: Pebble Service replan NGINX is called but unit is in maintenance
        waiting for Synapse pebble.
    """
    harness.begin()
    replan_nginx_mock = MagicMock()
    monkeypatch.setattr(pebble, "replan_nginx", replan_nginx_mock)

    container = harness.model.unit.containers[synapse.SYNAPSE_CONTAINER_NAME]
    harness.set_can_connect(container, False)

    harness.container_pebble_ready(synapse.SYNAPSE_NGINX_CONTAINER_NAME)

    replan_nginx_mock.assert_called_once()
    assert harness.model.unit.status == ops.MaintenanceStatus("Waiting for Synapse pebble")


def test_nginx_replan_with_synapse_service_not_existing(
    harness: Harness, monkeypatch: pytest.MonkeyPatch
) -> None:
    """
    arrange: start Synapse charm with Synapse container but without synapse service,
        and mock replan_nginx.
    act: Fire that NGINX container is ready.
    assert: Pebble Service replan NGINX is called but unit is in maintenance waiting for Synapse.
    """
    harness.begin()
    replan_nginx_mock = MagicMock()
    monkeypatch.setattr(pebble, "replan_nginx", replan_nginx_mock)

    harness.container_pebble_ready(synapse.SYNAPSE_NGINX_CONTAINER_NAME)

    replan_nginx_mock.assert_called_once()
    assert harness.model.unit.status == ops.MaintenanceStatus("Waiting for Synapse")


<<<<<<< HEAD
def test_synapse_stats_exporter_pebble_layer(harness: Harness) -> None:
    """
    arrange: charm deployed.
    act: emit collect unit status event.
    assert: Synapse charm should submit the correct Synapse Stats Exporter pebble layer to pebble.
    """
    harness.begin_with_initial_hooks()

    harness.charm.on.collect_unit_status.emit()

    synapse_layer = harness.get_container_pebble_plan(synapse.SYNAPSE_CONTAINER_NAME).to_dict()[
        "services"
    ][synapse.STATS_EXPORTER_SERVICE_NAME]
    assert isinstance(harness.model.unit.status, ops.ActiveStatus)
    assert synapse_layer == {
        "override": "replace",
        "summary": "Synapse Stats Exporter service",
        "command": "synapse-stats-exporter",
        "startup": "enabled",
        "environment": {
            "PROM_SYNAPSE_ADMIN_TOKEN": ANY,
            "PROM_SYNAPSE_BASE_URL": "http://localhost:8008/",
        },
        "on-failure": "ignore",
    }
=======
def test_redis_relation_pebble_success(redis_configured: Harness, monkeypatch: pytest.MonkeyPatch):
    """
    arrange: start the Synapse charm, set server_name, mock synapse.enable_redis.
    act: emit redis_relation_updated
    assert: synapse.enable_redis is called once and unit is active.
    """
    harness = redis_configured
    enable_redis_mock = MagicMock()
    monkeypatch.setattr(synapse, "enable_redis", enable_redis_mock)
    harness.begin()

    harness.charm.on.redis_relation_updated.emit()

    enable_redis_mock.assert_called_once()
    assert isinstance(harness.model.unit.status, ops.ActiveStatus)


def test_redis_relation_pebble_error(redis_configured: Harness, monkeypatch: pytest.MonkeyPatch):
    """
    arrange: start the Synapse charm, set server_name, mock pebble to give an error.
    act: emit redis_relation_updated.
    assert: Synapse charm should submit the correct status (blocked).
    """
    harness = redis_configured
    harness.begin()

    enable_redis_mock = MagicMock(side_effect=PebbleServiceError("fail"))
    monkeypatch.setattr(pebble, "enable_redis", enable_redis_mock)

    harness.charm.on.redis_relation_updated.emit()

    assert isinstance(harness.model.unit.status, ops.BlockedStatus)
    assert "Redis integration failed" in str(harness.model.unit.status)


def test_redis_configuration_success(redis_configured: Harness, monkeypatch: pytest.MonkeyPatch):
    """
    arrange: start the Synapse charm, set server_name, mock synapse.enable_redis.
    act: emit redis_relation_updated.
    assert: get_relation_as_redis_conf works as expected.
    """
    harness = redis_configured
    enable_redis_mock = MagicMock()
    monkeypatch.setattr(synapse, "enable_redis", enable_redis_mock)

    harness.begin()
    relation = harness.charm.framework.model.get_relation("redis", 0)
    # We need to bypass protected access to inject the relation data
    # pylint: disable=protected-access
    harness.charm._redis._stored.redis_relation = {
        relation.id: ({"hostname": "redis-host", "port": 1010})
    }

    redis_config = harness.charm._redis.get_relation_as_redis_conf()
    assert relation.data[relation.app]["hostname"] == redis_config["host"]
    assert relation.data[relation.app]["port"] == str(redis_config["port"])
>>>>>>> afcc100f
<|MERGE_RESOLUTION|>--- conflicted
+++ resolved
@@ -434,7 +434,6 @@
     assert harness.model.unit.status == ops.MaintenanceStatus("Waiting for Synapse")
 
 
-<<<<<<< HEAD
 def test_synapse_stats_exporter_pebble_layer(harness: Harness) -> None:
     """
     arrange: charm deployed.
@@ -460,7 +459,8 @@
         },
         "on-failure": "ignore",
     }
-=======
+
+
 def test_redis_relation_pebble_success(redis_configured: Harness, monkeypatch: pytest.MonkeyPatch):
     """
     arrange: start the Synapse charm, set server_name, mock synapse.enable_redis.
@@ -516,5 +516,4 @@
 
     redis_config = harness.charm._redis.get_relation_as_redis_conf()
     assert relation.data[relation.app]["hostname"] == redis_config["host"]
-    assert relation.data[relation.app]["port"] == str(redis_config["port"])
->>>>>>> afcc100f
+    assert relation.data[relation.app]["port"] == str(redis_config["port"])