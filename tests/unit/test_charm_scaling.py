--- conflicted
+++ resolved
@@ -232,7 +232,6 @@
         assert sorted(actual_events) == sorted(expected_events)
 
 
-<<<<<<< HEAD
 def test_scaling_main_unit_changed_nginx_reconfigured(
     harness: Harness, monkeypatch: pytest.MonkeyPatch
 ) -> None:
@@ -268,7 +267,8 @@
     )
 
     replan_nginx_mock.assert_called_with(nginx_container, "synapse-1.synapse-endpoints")
-=======
+
+
 def test_scaling_stream_writers_not_configured(harness: Harness) -> None:
     """
     arrange: charm deployed, integrated with Redis and set as leader.
@@ -319,5 +319,4 @@
     with open(config_path, encoding="utf-8") as config_file:
         content = yaml.safe_load(config_file)
         assert "worker_name" in content
-        assert content["worker_name"] == "worker1"
->>>>>>> 4a55c623
+        assert content["worker_name"] == "worker1"