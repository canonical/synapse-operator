# Copyright 2024 Canonical Ltd.
# See LICENSE file for licensing details.

"""Synapse backup unit tests."""

# pylint: disable=protected-access

<<<<<<< HEAD
import os
import pathlib
=======
>>>>>>> 4c774e49
from secrets import token_hex
from unittest.mock import MagicMock

import pytest
from botocore.exceptions import ClientError
<<<<<<< HEAD
from ops.testing import Harness
=======
>>>>>>> 4c774e49

import backup
import synapse


def test_s3_relation_validation_fails_when_region_and_endpoint_not_set():
    """
    arrange: Create s3 relation data without region nor endpoint.
    act: Create S3Parameters pydantic BaseModel from relation data.
    assert: Raises ValueError as one of those two fields should be set.
    """
    s3_relation_data = {
        "access-key": token_hex(16),
        "secret-key": token_hex(16),
        "bucket": "backup-bucket",
        "path": "/synapse-backups",
        "s3-uri-style": "path",
    }

    with pytest.raises(ValueError):
        backup.S3Parameters(**s3_relation_data)


@pytest.mark.parametrize(
    "s3_relation_data",
    [
        pytest.param(
            {
                "access-key": token_hex(16),
                "secret-key": token_hex(16),
                "bucket": "backup-bucket",
                "region": "us-west-2",
            },
            id="region defined but not endpoint",
        ),
        pytest.param(
            {
                "access-key": token_hex(16),
                "secret-key": token_hex(16),
                "bucket": "backup-bucket",
                "endpoint": "https://s3.example.com",
            },
            id="endpoint defined but not region",
        ),
        pytest.param(
            {
                "access-key": token_hex(16),
                "secret-key": token_hex(16),
                "bucket": "backup-bucket",
                "region": "us-west-2",
                "endpoint": "https://s3.example.com",
            },
            id="both region and endpoint defined",
        ),
    ],
)
def test_s3_relation_validation_correct(s3_relation_data):
    """
    arrange: Create s3 relation data with correct data.
    act: Create S3Parameters pydantic BaseModel from relation data.
    assert: Relation data does not raise and region and endpoint equal
        to the original values.
    """
    s3_parameters = backup.S3Parameters(**s3_relation_data)
    assert s3_parameters.endpoint == s3_relation_data.get("endpoint")
    assert s3_parameters.region == s3_relation_data.get("region")


@pytest.mark.parametrize(
    "s3_relation_data, addressing_style",
    [
        pytest.param(
            {
                "access-key": token_hex(16),
                "secret-key": token_hex(16),
                "bucket": "backup-bucket",
                "region": "us-west-2",
                "s3-uri-style": "path",
            },
            "path",
            id="uri style path",
        ),
        pytest.param(
            {
                "access-key": token_hex(16),
                "secret-key": token_hex(16),
                "bucket": "backup-bucket",
                "region": "us-west-2",
                "s3-uri-style": "host",
            },
            "virtual",
            id="uri style host",
        ),
    ],
)
def test_s3_relation_data_addressing_style(s3_relation_data, addressing_style):
    """
    arrange: Create s3 relation data with correct data.
    act: Create S3Parameters pydantic BaseModel from relation data.
<<<<<<< HEAD
    assert: Check that the addressing style correspond to the expected ont.
=======
    assert: Check that the addressing style correspond to the expected value.
>>>>>>> 4c774e49
    """
    s3_parameters = backup.S3Parameters(**s3_relation_data)
    assert s3_parameters.addressing_style == addressing_style


def test_s3_client_create_correct(s3_parameters_backup):
    """
    arrange: Create S3Parameters for the new client.
    act: Create the new client.
    assert: The client gets created correctly.
    """
    s3_client = backup.S3Client(s3_parameters_backup)

    assert s3_client._client


def test_s3_client_create_error(s3_parameters_backup):
    """
    arrange: Create S3Parameters for the new client.
        Put access_key for the boto3 client to fail.
    act: Create the new client.
    assert: Raises S3Error.
    """
    s3_parameters_backup.access_key = None

    with pytest.raises(backup.S3Error) as err:
        backup.S3Client(s3_parameters_backup)
    assert "Error creating S3 client" in str(err.value)
<<<<<<< HEAD


def test_can_use_bucket_correct(s3_parameters_backup, monkeypatch: pytest.MonkeyPatch):
    """
    arrange: Create S3Parameters and mock boto3 client so it does not raise on head_bucket.
    act: Run S3Client.can_use_bucket.
    assert: Check that the function returns True.
    """
    s3_client = backup.S3Client(s3_parameters_backup)
    monkeypatch.setattr(s3_client._client, "head_bucket", MagicMock())

=======


def test_can_use_bucket_correct(s3_parameters_backup, monkeypatch: pytest.MonkeyPatch):
    """
    arrange: Create S3Parameters and mock boto3 client so it does not raise on head_bucket.
    act: Run S3Client.can_use_bucket.
    assert: Check that the function returns True.
    """
    s3_client = backup.S3Client(s3_parameters_backup)
    monkeypatch.setattr(s3_client._client, "head_bucket", MagicMock())

>>>>>>> 4c774e49
    assert s3_client.can_use_bucket()


def test_can_use_bucket_bucket_error(s3_parameters_backup, monkeypatch: pytest.MonkeyPatch):
    """
    arrange: Create S3Parameters and mock boto3 library so it fails when checking the bucket.
    act: Run can_use_bucket.
    assert: Check that the function returns False.
    """
    s3_client = backup.S3Client(s3_parameters_backup)
    monkeypatch.setattr(
        s3_client._client, "head_bucket", MagicMock(side_effect=ClientError({}, "HeadBucket"))
    )

<<<<<<< HEAD
    assert not s3_client.can_use_bucket()


def test_get_paths_to_backup_correct(harness: Harness):
    """
    arrange: Create a container filesystem like the one in Synapse, with data and config.
    act: Run get_paths_to_backup.
    assert: Check that sqlite homeserver db, the signing key and the local media paths are
        in the paths to backup, and nothing else.
    """
    container = harness.model.unit.get_container(synapse.SYNAPSE_CONTAINER_NAME)
    synapse_root = harness.get_filesystem_root(container)
    config_dir = synapse_root / pathlib.Path(synapse.SYNAPSE_CONFIG_DIR).relative_to("/")
    (config_dir / "example.com.signing.key").open("w").write("backup")
    (config_dir / "log.config").open("w").write("do not backup")
    (config_dir / "homeserver.yaml").open("w").write("do not backup")
    data_dir = synapse_root / pathlib.Path(synapse.SYNAPSE_DATA_DIR).relative_to("/")
    (data_dir / "homeserver.db").open("w").write("backup")
    media_dir = data_dir / "media"
    media_dir.mkdir()
    local_content_dir = media_dir / "local_content"
    local_content_dir.mkdir()
    (local_content_dir / "onefile").open("w").write("backup")
    remote_content_dir = media_dir / "remote_content"
    remote_content_dir.mkdir()
    (remote_content_dir / "onefile").open("w").write("do not backup")

    paths_to_backup = list(backup.get_paths_to_backup(container))

    assert len(paths_to_backup) == 3
    assert os.path.join(synapse.SYNAPSE_CONFIG_DIR, "example.com.signing.key") in paths_to_backup
    assert os.path.join(synapse.SYNAPSE_DATA_DIR, "homeserver.db") in paths_to_backup
    assert os.path.join(synapse.SYNAPSE_DATA_DIR, "media", "local_content") in paths_to_backup


def test_get_paths_to_backup_empty(harness: Harness):
    """
    arrange: Create an empty container filesystem.
    act: Call get_paths_to_backup
    assert: The paths to backup should be empty.
    """
    container = harness.model.unit.get_container(synapse.SYNAPSE_CONTAINER_NAME)

    paths_to_backup = list(backup.get_paths_to_backup(container))

    assert len(paths_to_backup) == 0


def test_calculate_size(harness: Harness):
    """
    arrange: given a container and a list of paths
    act: call backup.calculate_size
    assert: exec is run in the container, with the correct command and the stdout is parsed to int.
    """
    container = harness.model.unit.get_container(synapse.SYNAPSE_CONTAINER_NAME)
    paths = ["path1", "path2"]

    def du_handler(argv: list[str]) -> synapse.ExecResult:
        """Handler for the exec of bash.

        Args:
            argv: argument given to the container.exec.

        Returns:
            tuple with status_code, stdout and stderr.
        """
        assert argv == [
            "bash",
            "-c",
            "set -euxo pipefail; du -bsc 'path1' 'path2' | tail -n1 | cut -f 1",
        ]
        return synapse.ExecResult(0, "1000", "")

    # A better option would be to use run harness.handle_exec,
    # but the harness is monkey patched in conftest.py
    harness.register_command_handler(  # type: ignore # pylint: disable=no-member
        container=container,
        executable="bash",
        handler=du_handler,
    )

    size = backup.calculate_size(container, paths)

    assert size == 1000


def test_prepare_container_correct(harness: Harness, s3_parameters_backup):
    """
    arrange: Given the Synapse container, s3parameters, passphrase and its location
    act: Call _prepare_container
    assert: The file with the passphare is in the container. AWS commands did not fail.
    """
    passphrase = token_hex(16)
    container = harness.model.unit.get_container(synapse.SYNAPSE_CONTAINER_NAME)
    synapse_root = harness.get_filesystem_root(container)
    passphrase_relative_dir = pathlib.Path(backup.PASSPHRASE_FILE).relative_to("/").parent
    passphrase_dir = synapse_root / passphrase_relative_dir
    passphrase_dir.mkdir()

    def aws_command_handler(argv: list[str]) -> synapse.ExecResult:
        """Handler for the exec of the aws command.

        Args:
            argv: argument given to the container.exec.

        Returns:
            tuple with status_code, stdout and stderr.
        """
        assert argv[0:3] == [
            backup.AWS_COMMAND,
            "configure",
            "set",
        ]
        # let the rest of checks for the integration tests.
        return synapse.ExecResult(0, "", "")

    harness.register_command_handler(  # type: ignore # pylint: disable=no-member
        container=container,
        executable=backup.AWS_COMMAND,
        handler=aws_command_handler,
    )

    backup._prepare_container(container, s3_parameters_backup, passphrase)

    assert container.pull(backup.PASSPHRASE_FILE).read() == passphrase


def test_prepare_container_error_aws(harness: Harness, s3_parameters_backup):
    """
    arrange: Given the Synapse container, s3parameters, passphrase and its location
        mock container.exec when aws commands are called.
    act: Call prepare_container
    assert: BackupError exception is raised.
    """
    passphrase = token_hex(16)
    container = harness.model.unit.get_container(synapse.SYNAPSE_CONTAINER_NAME)
    synapse_root = harness.get_filesystem_root(container)
    passphrase_relative_dir = pathlib.Path(backup.PASSPHRASE_FILE).relative_to("/").parent
    passphrase_dir = synapse_root / passphrase_relative_dir
    passphrase_dir.mkdir()

    def aws_command_handler(_: list[str]) -> synapse.ExecResult:
        """Handler for the exec of the aws command.

        Returns:
            tuple with status_code, stdout and stderr.
        """
        # let the rest of checks for the integration tests.
        return synapse.ExecResult(1, "", "error")

    harness.register_command_handler(  # type: ignore # pylint: disable=no-member
        container=container,
        executable=backup.AWS_COMMAND,
        handler=aws_command_handler,
    )

    with pytest.raises(backup.BackupError) as err:
        backup._prepare_container(container, s3_parameters_backup, passphrase)
    assert "Error configuring AWS" in str(err.value)


def test_build_backup_command_correct(s3_parameters_backup):
    """
    arrange: Given some s3 parameters for backup, a name for the key in the bucket,
         paths, passphrase file location and passphrase file
    act: run _build_backup_command
    assert: the command is the correct calling bash with pipes.
    """
    # pylint: disable=line-too-long
    paths_to_backup = ["/data/homeserver.db", "/data/example.com.signing.key"]

    command = backup._build_backup_command(
        s3_parameters_backup, "20230101231200", paths_to_backup, "/root/.gpg_passphrase"
    )

    assert list(command) == [
        backup.BASH_COMMAND,
        "-c",
        f"set -euxo pipefail; tar -c '/data/homeserver.db' '/data/example.com.signing.key' | gpg --batch --no-symkey-cache --passphrase-file /root/.gpg_passphrase --symmetric | {backup.AWS_COMMAND} s3 cp --expected-size=10000000000 - 's3://synapse-backup-bucket//synapse-backups/20230101231200'",  # noqa: E501
    ]


def test_create_backup_correct(
    harness: Harness, s3_parameters_backup, monkeypatch: pytest.MonkeyPatch
):
    """
    arrange: Given the Synapse container, s3parameters, passphrase, the backup key and its location
        mock prepare_container, calculate_size and get paths
    act: Call prepare_container
    assert: A command is executed to backup and has at least the paths.
    """
    container = harness.model.unit.get_container(synapse.SYNAPSE_CONTAINER_NAME)
    passphrase = token_hex(16)
    backup_key = token_hex(16)
    monkeypatch.setattr(backup, "_prepare_container", MagicMock())
    monkeypatch.setattr(backup, "calculate_size", MagicMock(return_value=1000))
    monkeypatch.setattr(backup, "get_paths_to_backup", MagicMock(return_value=["file1", "dir1"]))

    def backup_command_handler(args: list[str]) -> synapse.ExecResult:
        """Handler for the exec of the backup command.

        Args:
            args: argument given to the container.exec.

        Returns:
            tuple with status_code, stdout and stderr.
        """
        # simple check to see that at least the files are in the command
        assert any(("'file1'" in arg for arg in args))
        assert any(("'dir1'" in arg for arg in args))
        return synapse.ExecResult(0, "", "")

    harness.register_command_handler(  # type: ignore # pylint: disable=no-member
        container=container,
        executable=backup.BASH_COMMAND,
        handler=backup_command_handler,
    )

    backup.create_backup(container, s3_parameters_backup, backup_key, passphrase)


def test_create_backup_no_files(
    harness: Harness, s3_parameters_backup, monkeypatch: pytest.MonkeyPatch
):
    """
    arrange: Given the Synapse container, s3parameters, passphrase, the backup key and its location
        mock _prepare_container, calculate_size and get paths. get paths is empty
    act: Call create_backup
    assert: BackupError exception because there is nothing to back up
    """
    container = harness.model.unit.get_container(synapse.SYNAPSE_CONTAINER_NAME)
    passphrase = token_hex(16)
    backup_key = token_hex(16)
    monkeypatch.setattr(backup, "_prepare_container", MagicMock())
    monkeypatch.setattr(backup, "calculate_size", MagicMock(return_value=1000))
    monkeypatch.setattr(backup, "get_paths_to_backup", MagicMock(return_value=[]))
    with pytest.raises(backup.BackupError) as err:
        backup.create_backup(container, s3_parameters_backup, backup_key, passphrase)
    assert "No paths to back up" in str(err.value)


def test_create_backup_failure(
    harness: Harness, s3_parameters_backup, monkeypatch: pytest.MonkeyPatch
):
    """
    arrange: Given the Synapse container, s3parameters, passphrase, the backup key and its location
        mock prepare_container, calculate_size and get paths. Mock the backup command to fail
    act: Call create_backup
    assert: BackupError exception because the back up failed
    """
    container = harness.model.unit.get_container(synapse.SYNAPSE_CONTAINER_NAME)
    passphrase = token_hex(16)
    backup_key = token_hex(16)
    monkeypatch.setattr(backup, "_prepare_container", MagicMock())
    monkeypatch.setattr(backup, "calculate_size", MagicMock(return_value=1000))
    monkeypatch.setattr(backup, "get_paths_to_backup", MagicMock(return_value=["file1", "dir1"]))

    def backup_command_handler(_: list[str]) -> synapse.ExecResult:
        """Handler for the exec of the backup command.

        Returns:
            tuple with status_code, stdout and stderr.
        """
        # simple check to see that at least the files are in the command
        return synapse.ExecResult(1, "", "")

    harness.register_command_handler(  # type: ignore # pylint: disable=no-member
        container=container,
        executable=backup.BASH_COMMAND,
        handler=backup_command_handler,
    )
    with pytest.raises(backup.BackupError) as err:
        backup.create_backup(container, s3_parameters_backup, backup_key, passphrase)
    assert "Backup Command Failed" in str(err.value)
=======
    assert not s3_client.can_use_bucket()
>>>>>>> 4c774e49
<|MERGE_RESOLUTION|>--- conflicted
+++ resolved
@@ -5,20 +5,14 @@
 
 # pylint: disable=protected-access
 
-<<<<<<< HEAD
 import os
 import pathlib
-=======
->>>>>>> 4c774e49
 from secrets import token_hex
 from unittest.mock import MagicMock
 
 import pytest
 from botocore.exceptions import ClientError
-<<<<<<< HEAD
 from ops.testing import Harness
-=======
->>>>>>> 4c774e49
 
 import backup
 import synapse
@@ -118,11 +112,7 @@
     """
     arrange: Create s3 relation data with correct data.
     act: Create S3Parameters pydantic BaseModel from relation data.
-<<<<<<< HEAD
-    assert: Check that the addressing style correspond to the expected ont.
-=======
     assert: Check that the addressing style correspond to the expected value.
->>>>>>> 4c774e49
     """
     s3_parameters = backup.S3Parameters(**s3_relation_data)
     assert s3_parameters.addressing_style == addressing_style
@@ -151,7 +141,6 @@
     with pytest.raises(backup.S3Error) as err:
         backup.S3Client(s3_parameters_backup)
     assert "Error creating S3 client" in str(err.value)
-<<<<<<< HEAD
 
 
 def test_can_use_bucket_correct(s3_parameters_backup, monkeypatch: pytest.MonkeyPatch):
@@ -163,19 +152,6 @@
     s3_client = backup.S3Client(s3_parameters_backup)
     monkeypatch.setattr(s3_client._client, "head_bucket", MagicMock())
 
-=======
-
-
-def test_can_use_bucket_correct(s3_parameters_backup, monkeypatch: pytest.MonkeyPatch):
-    """
-    arrange: Create S3Parameters and mock boto3 client so it does not raise on head_bucket.
-    act: Run S3Client.can_use_bucket.
-    assert: Check that the function returns True.
-    """
-    s3_client = backup.S3Client(s3_parameters_backup)
-    monkeypatch.setattr(s3_client._client, "head_bucket", MagicMock())
-
->>>>>>> 4c774e49
     assert s3_client.can_use_bucket()
 
 
@@ -190,7 +166,6 @@
         s3_client._client, "head_bucket", MagicMock(side_effect=ClientError({}, "HeadBucket"))
     )
 
-<<<<<<< HEAD
     assert not s3_client.can_use_bucket()
 
 
@@ -464,7 +439,4 @@
     )
     with pytest.raises(backup.BackupError) as err:
         backup.create_backup(container, s3_parameters_backup, backup_key, passphrase)
-    assert "Backup Command Failed" in str(err.value)
-=======
-    assert not s3_client.can_use_bucket()
->>>>>>> 4c774e49
+    assert "Backup Command Failed" in str(err.value)