--- conflicted
+++ resolved
@@ -198,20 +198,8 @@
     harness.update_config({"server_name": "foo", "ip_range_whitelist": None})  # type: ignore
     harness.begin()
     synapse.enable_ip_range_whitelist(
-<<<<<<< HEAD
-        container_mock,
-        CharmState(
-            datasource=None,
-            saml_config=None,
-            smtp_config=None,
-            redis_config=None,
-            synapse_config=synapse_config,
-            instance_map_config=None,
-        ),
-=======
         content,
         harness.charm.build_charm_state(),
->>>>>>> ca839e2b
     )
 
     assert yaml.safe_dump(content) == yaml.safe_dump(config_content)
@@ -577,43 +565,7 @@
     assert yaml.safe_dump(content) == yaml.safe_dump(expected_config_content)
 
 
-<<<<<<< HEAD
-def test_enable_smtp_error(monkeypatch: pytest.MonkeyPatch):
-    """
-    arrange: set mock container with file.
-    act: add smtp integration call enable_smtp.
-    assert: raise WorkloadError in case of error.
-    """
-    error_message = "Error pulling file"
-    path_error = ops.pebble.PathError(kind="fake", message=error_message)
-    pull_mock = MagicMock(side_effect=path_error)
-    container_mock = MagicMock()
-    monkeypatch.setattr(container_mock, "pull", pull_mock)
-
-    charm_state = CharmState(
-        datasource=None,
-        saml_config=None,
-        smtp_config=SMTP_CONFIGURATION,
-        redis_config=None,
-        synapse_config=SynapseConfig(
-            federation_domain_whitelist=None,
-            ip_range_whitelist=None,
-            notif_from="noreply@example.com",
-            public_baseurl=None,
-            report_stats=None,
-            server_name="example.com",
-            trusted_key_servers=None,
-        ),
-        instance_map_config=None,
-    )
-    with pytest.raises(synapse.WorkloadError, match=error_message):
-        synapse.enable_smtp(container_mock, charm_state)
-
-
-def test_enable_serve_server_wellknown_success(monkeypatch: pytest.MonkeyPatch):
-=======
 def test_enable_serve_server_wellknown_success(config_content: dict[str, typing.Any]):
->>>>>>> ca839e2b
     """
     arrange: set mock container with file.
     act: call enable_serve_server_wellknown.
