# Copyright 2023 Canonical Ltd.
# See LICENSE file for licensing details.

name: synapse
display-name: Synapse
summary: Matrix synapse chat server.
description: |
  A charm for the matrix synapse chat server.
  Synapse is a drop in replacement for other chat servers like Mattermost and Slack.
  This charm is useful if you want to spin up your own chat instance.
<<<<<<< HEAD
=======
docs: https://discourse.charmhub.io/t/synapse-documentation-overview/11579
>>>>>>> e8821a61
issues: https://github.com/canonical/synapse-operator/issues
maintainers:
  - https://launchpad.net/~canonical-is-devops
source: https://github.com/canonical/synapse-operator
docs: "https://discourse.charmhub.io/t/synapse-documentation-overview/11358"
assumes:
  - k8s-api

containers:
  synapse:
    resource: synapse-image
    mounts:
      - storage: data
        location: /data

resources:
  synapse-image:
    type: oci-image
    description: OCI image for Synapse

storage:
  data:
    type: filesystem
    location: /data

provides:
  grafana-dashboard:
    interface: grafana_dashboard
  metrics-endpoint:
    interface: prometheus_scrape

requires:
    ingress:
        interface: ingress
        limit: 1
        optional: true
    database:
        interface: postgresql_client
        limit: 1
        optional: true
    nginx-route:
        interface: nginx-route
        limit: 1
        optional: true
    saml:
        interface: saml
        limit: 1
        optional: true<|MERGE_RESOLUTION|>--- conflicted
+++ resolved
@@ -8,15 +8,11 @@
   A charm for the matrix synapse chat server.
   Synapse is a drop in replacement for other chat servers like Mattermost and Slack.
   This charm is useful if you want to spin up your own chat instance.
-<<<<<<< HEAD
-=======
-docs: https://discourse.charmhub.io/t/synapse-documentation-overview/11579
->>>>>>> e8821a61
+docs: https://discourse.charmhub.io/t/synapse-documentation-overview/11358
 issues: https://github.com/canonical/synapse-operator/issues
 maintainers:
   - https://launchpad.net/~canonical-is-devops
 source: https://github.com/canonical/synapse-operator
-docs: "https://discourse.charmhub.io/t/synapse-documentation-overview/11358"
 assumes:
   - k8s-api
 
