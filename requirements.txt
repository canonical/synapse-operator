--- conflicted
+++ resolved
@@ -1,20 +1,11 @@
-<<<<<<< HEAD
-boto3 ==1.35.73
-cosl ==0.0.45
-cryptography==44.0.0
-=======
 boto3 ==1.35.78
 cosl ==0.0.47
->>>>>>> 9dcf8836
+cryptography==44.0.0
 deepdiff ==8.0.1
 jinja2 ==3.1.4
 jsonschema ==4.23.0
 ops ==2.17.1
-<<<<<<< HEAD
-=======
+psycopg2-binary ==2.9.10
 pydantic ==2.10.3
->>>>>>> 9dcf8836
-psycopg2-binary ==2.9.10
-pydantic ==2.10.2
-requests ==2.32.3
-python-ulid ==3.0.0+python-ulid ==3.0.0
+requests ==2.32.3