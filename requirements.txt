jsonschema ==4.21.1
ops ==2.12.0
pydantic ==1.10.15
psycopg2-binary ==2.9.9
requests == 2.31.0
<<<<<<< HEAD
boto3 ==1.34.81
cosl ==0.0.10
=======
boto3 ==1.34.80
cosl ==0.0.11
>>>>>>> b8799ef8
<|MERGE_RESOLUTION|>--- conflicted
+++ resolved
@@ -3,10 +3,5 @@
 pydantic ==1.10.15
 psycopg2-binary ==2.9.9
 requests == 2.31.0
-<<<<<<< HEAD
 boto3 ==1.34.81
-cosl ==0.0.10
-=======
-boto3 ==1.34.80
-cosl ==0.0.11
->>>>>>> b8799ef8
+cosl ==0.0.11