jsonschema ==4.22.0
ops ==2.13.0
pydantic ==1.10.15
psycopg2-binary ==2.9.9
requests == 2.31.0
boto3 ==1.34.98
cosl ==0.0.11
<<<<<<< HEAD
jinja2 ==3.1.3
deepdiff==7.0.1
=======
jinja2 ==3.1.4
>>>>>>> 37e868da
<|MERGE_RESOLUTION|>--- conflicted
+++ resolved
@@ -5,9 +5,5 @@
 requests == 2.31.0
 boto3 ==1.34.98
 cosl ==0.0.11
-<<<<<<< HEAD
-jinja2 ==3.1.3
-deepdiff==7.0.1
-=======
-jinja2 ==3.1.4
->>>>>>> 37e868da
+deepdiff ==7.0.1
+jinja2 ==3.1.4