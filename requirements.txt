--- conflicted
+++ resolved
@@ -1,10 +1,7 @@
-<<<<<<< HEAD
 jsonschema ==4.21.1
 ops ==2.13.0
-=======
 jsonschema ==4.22.0
-ops ==2.12.0
->>>>>>> 6b03f2b3
+ops ==2.13.0
 pydantic ==1.10.15
 psycopg2-binary ==2.9.9
 requests == 2.31.0
