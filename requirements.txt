--- conflicted
+++ resolved
@@ -1,10 +1,5 @@
-<<<<<<< HEAD
 jsonschema ==4.19.0
-ops >= 2.4.1
-=======
-jsonschema == 4.17.3
 ops == 2.5.1
->>>>>>> 6c3b035f
 pydantic ==1.10.12
 psycopg2-binary ==2.9.7
 requests == 2.31.0