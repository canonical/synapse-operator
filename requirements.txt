--- conflicted
+++ resolved
@@ -1,11 +1,6 @@
 jsonschema ==4.19.1
 ops ==2.6.0
-<<<<<<< HEAD
-pydantic ==1.10.12
+pydantic ==1.10.13
 psycopg2-binary ==2.9.8
-=======
-pydantic ==1.10.13
-psycopg2-binary ==2.9.7
->>>>>>> 2027f85f
 requests == 2.31.0
 cosl ==0.0.7