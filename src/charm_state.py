# Copyright 2024 Canonical Ltd.
# See LICENSE file for licensing details.

"""State of the Charm."""
import dataclasses
import itertools
import logging
import os
import typing
from abc import ABC, abstractmethod

import ops

# pydantic is causing this no-name-in-module problem
from pydantic import (  # pylint: disable=no-name-in-module,import-error
    AnyHttpUrl,
    BaseModel,
    Extra,
    Field,
    ValidationError,
    parse_obj_as,
    validator,
)

from charm_types import (
    DatasourcePostgreSQL,
    RedisConfiguration,
    SAMLConfiguration,
    SMTPConfiguration,
)

logger = logging.getLogger(__name__)


class CharmBaseWithState(ops.CharmBase, ABC):
    """CharmBase than can build a CharmState."""

    @abstractmethod
    def build_charm_state(self) -> "CharmState":
        """Build charm state."""

    def get_charm(self) -> "CharmBaseWithState":
        """Return the current charm.

        Returns:
           The current charm
        """
        return self


class HasCharmWithState(typing.Protocol):  # pylint: disable=too-few-public-methods
    """Protocol that defines a class that returns a CharmBaseWithState."""

    def get_charm(self) -> CharmBaseWithState:
        """Get the charm that can build a state."""


C = typing.TypeVar("C", bound=HasCharmWithState)
E = typing.TypeVar("E", bound=ops.EventBase)


def inject_charm_state(  # pylint: disable=protected-access
    method: typing.Callable[[C, E, "CharmState"], None]
) -> typing.Callable[[C, E], None]:
    """Create a decorator that injects the argument charm_state to an observer hook.

    If the configuration is invalid, set the charm state to Blocked if it is
    a Hook or the event to failed if it is an Action and do not call the wrapped observer.

    This decorator can be used in a class that observes a hook/action
    and that defines de get_charm function to get a charm that implements
    CharmBaseWithState.

    Because of https://github.com/canonical/operator/issues/1129,
    @functools.wraps cannot be used yet to have a properly created
    decorator.

    Args:
        method: observer method to wrap and inject the charm_state

    Returns:
        the function wrapper
    """

    def wrapper(instance: C, event: E) -> None:
        """Add the charm_state argument to the function.

        If the configuration is invalid, set the charm state to Blocked if it is
        a Hook or the event to failed if it is an Action and do not call the wrapped observer.

        Args:
            instance: the instance of the class with the method to inject the charm state.
            event: the event for the observer

        Returns:
            The value returned from the original function. That is, None.
        """
        charm = instance.get_charm()

        try:
            charm_state = charm.build_charm_state()
        except CharmConfigInvalidError as exc:
            logger.exception("Error creating CharmConfig")
            # There are two main types of events, Hooks and Actions.
            # Each one of them should be treated differently.
            if isinstance(event, ops.charm.ActionEvent):
                event.fail(exc.msg)
            else:
                charm.model.unit.status = ops.BlockedStatus(exc.msg)
            return None
        return method(instance, event, charm_state)

    # This is necessary for ops to work
    setattr(wrapper, "__name__", method.__name__)
    return wrapper


class CharmConfigInvalidError(Exception):
    """Exception raised when a charm configuration is found to be invalid.

    Attrs:
        msg (str): Explanation of the error.
    """

    def __init__(self, msg: str):
        """Initialize a new instance of the CharmConfigInvalidError exception.

        Args:
            msg (str): Explanation of the error.
        """
        self.msg = msg


class ProxyConfig(BaseModel):  # pylint: disable=too-few-public-methods
    """Configuration for accessing Synapse through proxy.

    Attributes:
        http_proxy: The http proxy URL.
        https_proxy: The https proxy URL.
        no_proxy: Comma separated list of hostnames to bypass proxy.
    """

    http_proxy: typing.Optional[AnyHttpUrl]
    https_proxy: typing.Optional[AnyHttpUrl]
    no_proxy: typing.Optional[str]


class SynapseConfig(BaseModel):  # pylint: disable=too-few-public-methods
    """Represent Synapse builtin configuration values.

    Attributes:
        allow_public_rooms_over_federation: allow_public_rooms_over_federation config.
        enable_irc_bridge: creates a registration file in Synapse and starts an irc bridge app.
        enable_mjolnir: enable_mjolnir config.
        enable_password_config: enable_password_config config.
        enable_room_list_search: enable_room_list_search config.
        federation_domain_whitelist: federation_domain_whitelist config.
        ip_range_whitelist: ip_range_whitelist config.
        notif_from: defines the "From" address to use when sending emails.
        public_baseurl: public_baseurl config.
        report_stats: report_stats config.
        server_name: server_name config.
        trusted_key_servers: trusted_key_servers config.
    """

    allow_public_rooms_over_federation: bool = False
    enable_irc_bridge: bool = False
    enable_mjolnir: bool = False
    enable_password_config: bool = True
    enable_room_list_search: bool = True
    federation_domain_whitelist: str | None = Field(None)
    ip_range_whitelist: str | None = Field(None, regex=r"^[\.:,/\d]+\d+(?:,[:,\d]+)*$")
    public_baseurl: str | None = Field(None)
    report_stats: str | None = Field(None)
    server_name: str = Field(..., min_length=2)
    notif_from: str | None = Field(None)
    trusted_key_servers: str | None = Field(
        None, regex=r"^[A-Za-z0-9][A-Za-z0-9-.]*(?:,[A-Za-z0-9][A-Za-z0-9-.]*)*\.\D{2,4}$"
    )

    class Config:  # pylint: disable=too-few-public-methods
        """Config class.

        Attrs:
            extra: extra configuration.
        """

        extra = Extra.allow

    @validator("notif_from", pre=True, always=True)
    @classmethod
    def get_default_notif_from(
        cls, notif_from: typing.Optional[str], values: dict
    ) -> typing.Optional[str]:
        """Set server_name as default value to notif_from.

        Args:
            notif_from: the notif_from current value.
            values: values already defined.

        Returns:
            The default value for notif_from if not defined.
        """
        server_name = values.get("server_name")
        if notif_from is None and server_name:
            return server_name
        return notif_from

    @validator("report_stats")
    @classmethod
    def to_yes_or_no(cls, value: str) -> str:
        """Convert the report_stats field to yes or no.

        Args:
            value: the input value.

        Returns:
            The string converted to yes or no.
        """
        if value == str(True):
            return "yes"
        return "no"


@dataclasses.dataclass(frozen=True)
class CharmState:
    """State of the Charm.

    Attributes:
        synapse_config: synapse configuration.
        datasource: datasource information.
        irc_bridge_datasource: irc bridge datasource information.
        saml_config: saml configuration.
        smtp_config: smtp configuration.
        redis_config: redis configuration.
        proxy: proxy information.
    """

    synapse_config: SynapseConfig
    datasource: typing.Optional[DatasourcePostgreSQL]
    irc_bridge_datasource: typing.Optional[DatasourcePostgreSQL]
    saml_config: typing.Optional[SAMLConfiguration]
    smtp_config: typing.Optional[SMTPConfiguration]
    redis_config: typing.Optional[RedisConfiguration]

    @property
    def proxy(self) -> "ProxyConfig":
        """Get charm proxy information from juju charm environment.

        Returns:
            charm proxy information in the form of ProxyConfig.
        """
        http_proxy = os.environ.get("JUJU_CHARM_HTTP_PROXY")
        https_proxy = os.environ.get("JUJU_CHARM_HTTPS_PROXY")
        no_proxy = os.environ.get("JUJU_CHARM_NO_PROXY")
        return ProxyConfig(
            http_proxy=parse_obj_as(AnyHttpUrl, http_proxy) if http_proxy else None,
            https_proxy=parse_obj_as(AnyHttpUrl, https_proxy) if https_proxy else None,
            no_proxy=no_proxy,
        )

<<<<<<< HEAD
    # pylint: disable=too-many-arguments
    # this either needs to be refactored or it's fine as is for now
    # the disable stems from the additional datasoure for irc bridge
    # and that might end up in a separate charm
=======
    # from_charm receives configuration from all integration so too many arguments.
>>>>>>> afcc100f
    @classmethod
    def from_charm(  # pylint: disable=too-many-arguments
        cls,
        charm: ops.CharmBase,
        datasource: typing.Optional[DatasourcePostgreSQL],
        irc_bridge_datasource: typing.Optional[DatasourcePostgreSQL],
        saml_config: typing.Optional[SAMLConfiguration],
        smtp_config: typing.Optional[SMTPConfiguration],
        redis_config: typing.Optional[RedisConfiguration],
    ) -> "CharmState":
        """Initialize a new instance of the CharmState class from the associated charm.

        Args:
            charm: The charm instance associated with this state.
            datasource: datasource information to be used by Synapse.
            irc_bridge_datasource: irc bridge datasource information to be used by Synapse.
            saml_config: saml configuration to be used by Synapse.
            smtp_config: SMTP configuration to be used by Synapse.
            redis_config: Redis configuration to be used by Synapse.

        Return:
            The CharmState instance created by the provided charm.

        Raises:
            CharmConfigInvalidError: if the charm configuration is invalid.
        """
        try:
            # ignoring because mypy fails with:
            # "has incompatible type "**dict[str, str]"; expected ...""
            valid_synapse_config = SynapseConfig(**dict(charm.config.items()))  # type: ignore
        except ValidationError as exc:
            error_fields = set(
                itertools.chain.from_iterable(error["loc"] for error in exc.errors())
            )
            error_field_str = " ".join(f"{f}" for f in error_fields)
            raise CharmConfigInvalidError(f"invalid configuration: {error_field_str}") from exc
        return cls(
            synapse_config=valid_synapse_config,
            datasource=datasource,
            irc_bridge_datasource=irc_bridge_datasource,
            saml_config=saml_config,
            smtp_config=smtp_config,
            redis_config=redis_config,
        )<|MERGE_RESOLUTION|>--- conflicted
+++ resolved
@@ -259,14 +259,11 @@
             no_proxy=no_proxy,
         )
 
-<<<<<<< HEAD
     # pylint: disable=too-many-arguments
     # this either needs to be refactored or it's fine as is for now
     # the disable stems from the additional datasoure for irc bridge
     # and that might end up in a separate charm
-=======
     # from_charm receives configuration from all integration so too many arguments.
->>>>>>> afcc100f
     @classmethod
     def from_charm(  # pylint: disable=too-many-arguments
         cls,
