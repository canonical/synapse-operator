#!/usr/bin/env python3

# Copyright 2024 Canonical Ltd.
# See LICENSE file for licensing details.

"""Charm for Synapse on kubernetes."""


import logging
import typing

import ops
from charms.nginx_ingress_integrator.v0.nginx_route import require_nginx_route
from charms.redis_k8s.v0.redis import RedisRelationCharmEvents
from charms.traefik_k8s.v1.ingress import IngressPerAppRequirer
from ops.charm import ActionEvent
from ops.main import main

import actions
import pebble
import synapse
from admin_access_token import AdminAccessTokenService
from backup_observer import BackupObserver
from charm_state import CharmBaseWithState, CharmState, inject_charm_state
from database_observer import DatabaseObserver
from irc_bridge import IRCBridgeObserver
from mjolnir import Mjolnir
from observability import Observability
from redis_observer import RedisObserver
from saml_observer import SAMLObserver
from smtp_observer import SMTPObserver
from user import User

logger = logging.getLogger(__name__)


class SynapseCharm(CharmBaseWithState):
    """Charm the service.

    Attrs:
        on: listen to Redis events.
    """

    # This class has several instance attributes like observers and libraries.
    # Consider refactoring if more attributes are added.
    # pylint: disable=too-many-instance-attributes
    on = RedisRelationCharmEvents()

    def __init__(self, *args: typing.Any) -> None:
        """Construct.

        Args:
            args: class arguments.
        """
        super().__init__(*args)
        self._backup = BackupObserver(self)
        self._database = DatabaseObserver(self)
        self._irc_bridge_database = DatabaseObserver(self, relation_name="irc-bridge-database")
        self._saml = SAMLObserver(self)
        self._smtp = SMTPObserver(self)
        self._redis = RedisObserver(self)
<<<<<<< HEAD
        try:
            self._charm_state = CharmState.from_charm(
                charm=self,
                datasource=self._database.get_relation_as_datasource(),
                irc_bridge_datasource=self._irc_bridge_database.get_relation_as_datasource(),
                saml_config=self._saml.get_relation_as_saml_conf(),
                smtp_config=self._smtp.get_relation_as_smtp_conf(),
            )
        except CharmConfigInvalidError as exc:
            self.model.unit.status = ops.BlockedStatus(exc.msg)
            return
=======
>>>>>>> afcc100f
        self.token_service = AdminAccessTokenService(app=self.app, model=self.model)
        # service-hostname is a required field so we're hardcoding to the same
        # value as service-name. service-hostname should be set via Nginx
        # Ingress Integrator charm config.
        require_nginx_route(
            charm=self,
            service_hostname=self.app.name,
            service_name=self.app.name,
            service_port=synapse.SYNAPSE_NGINX_PORT,
        )
        self._ingress = IngressPerAppRequirer(
            self,
            port=synapse.SYNAPSE_NGINX_PORT,
            # We're forced to use the app's service endpoint
            # as the ingress per app interface currently always routes to the leader.
            # https://github.com/canonical/traefik-k8s-operator/issues/159
            host=f"{self.app.name}-endpoints.{self.model.name}.svc.cluster.local",
            strip_prefix=True,
        )
        self._observability = Observability(self)
<<<<<<< HEAD
        if self._charm_state.synapse_config.enable_mjolnir:
            self._mjolnir = Mjolnir(
                self, charm_state=self._charm_state, token_service=self.token_service
            )
        if self._charm_state.synapse_config.enable_irc_bridge:
            self._irc_bridge = IRCBridgeObserver(self, charm_state=self._charm_state)
=======
        self._mjolnir = Mjolnir(self, token_service=self.token_service)
>>>>>>> afcc100f
        self.framework.observe(self.on.config_changed, self._on_config_changed)
        self.framework.observe(self.on.reset_instance_action, self._on_reset_instance_action)
        self.framework.observe(self.on.synapse_pebble_ready, self._on_synapse_pebble_ready)
        self.framework.observe(
            self.on.synapse_nginx_pebble_ready, self._on_synapse_nginx_pebble_ready
        )
        self.framework.observe(self.on.register_user_action, self._on_register_user_action)
        self.framework.observe(
            self.on.promote_user_admin_action, self._on_promote_user_admin_action
        )
        self.framework.observe(self.on.anonymize_user_action, self._on_anonymize_user_action)

    def build_charm_state(self) -> CharmState:
        """Build charm state.

        Returns:
            The current charm state.
        """
        return CharmState.from_charm(
            charm=self,
            datasource=self._database.get_relation_as_datasource(),
            saml_config=self._saml.get_relation_as_saml_conf(),
            smtp_config=self._smtp.get_relation_as_smtp_conf(),
            redis_config=self._redis.get_relation_as_redis_conf(),
        )

    def change_config(self, charm_state: CharmState) -> None:
        """Change configuration.

        Args:
            charm_state: Instance of CharmState
        """
        container = self.unit.get_container(synapse.SYNAPSE_CONTAINER_NAME)
        if not container.can_connect():
            self.unit.status = ops.MaintenanceStatus("Waiting for Synapse pebble")
            return
        self.model.unit.status = ops.MaintenanceStatus("Configuring Synapse")
        try:
            pebble.change_config(charm_state, container)
        except pebble.PebbleServiceError as exc:
            self.model.unit.status = ops.BlockedStatus(str(exc))
            return
        self._set_unit_status()

    def _set_unit_status(self) -> None:
        """Set unit status depending on Synapse and NGINX state."""
        # This method contains a similar check that the one in mjolnir.py for Synapse
        # container and service. Until a refactoring is done for a different way of checking
        # and setting the unit status in a hollistic way, both checks will be in place.
        # pylint: disable=R0801

        # If the unit is in a blocked state, do not change it, as it
        # was set by a problem or error with the configuration
        if isinstance(self.unit.status, ops.BlockedStatus):
            return
        # Synapse checks
        container = self.unit.get_container(synapse.SYNAPSE_CONTAINER_NAME)
        if not container.can_connect():
            self.unit.status = ops.MaintenanceStatus("Waiting for Synapse pebble")
            return
        synapse_service = container.get_services(synapse.SYNAPSE_SERVICE_NAME)
        synapse_not_active = [
            service for service in synapse_service.values() if not service.is_running()
        ]
        if not synapse_service or synapse_not_active:
            self.unit.status = ops.MaintenanceStatus("Waiting for Synapse")
            return
        # NGINX checks
        container = self.unit.get_container(synapse.SYNAPSE_NGINX_CONTAINER_NAME)
        if not container.can_connect():
            self.unit.status = ops.MaintenanceStatus("Waiting for Synapse NGINX pebble")
            return
        nginx_service = container.get_services(synapse.SYNAPSE_NGINX_SERVICE_NAME)
        nginx_not_active = [
            service for service in nginx_service.values() if not service.is_running()
        ]
        if not nginx_service or nginx_not_active:
            self.unit.status = ops.MaintenanceStatus("Waiting for NGINX")
            return
        # All checks passed, the unit is active
        self.model.unit.status = ops.ActiveStatus()

    def _set_workload_version(self) -> None:
        """Set workload version with Synapse version."""
        container = self.unit.get_container(synapse.SYNAPSE_CONTAINER_NAME)
        if not container.can_connect():
            self.unit.status = ops.MaintenanceStatus("Waiting for Synapse pebble")
            return
        try:
            synapse_version = synapse.get_version()
            self.unit.set_workload_version(synapse_version)
        except synapse.APIError as exc:
            logger.debug("Cannot set workload version at this time: %s", exc)

    @inject_charm_state
    def _on_config_changed(self, _: ops.HookEvent, charm_state: CharmState) -> None:
        """Handle changed configuration.

        Args:
            charm_state: The charm state.
        """
        self.change_config(charm_state)
        self._set_workload_version()

    @inject_charm_state
    def _on_synapse_pebble_ready(self, _: ops.HookEvent, charm_state: CharmState) -> None:
        """Handle synapse pebble ready event.

        Args:
            charm_state: The charm state.
        """
        self.change_config(charm_state)

    def _on_synapse_nginx_pebble_ready(self, _: ops.HookEvent) -> None:
        """Handle synapse nginx pebble ready event."""
        container = self.unit.get_container(synapse.SYNAPSE_NGINX_CONTAINER_NAME)
        if not container.can_connect():
            logger.debug("synapse_nginx_pebble_ready failed to connect")
            self.unit.status = ops.MaintenanceStatus("Waiting for Synapse NGINX pebble")
            return
        logger.debug("synapse_nginx_pebble_ready replanning nginx")
        pebble.replan_nginx(container)
        self._set_unit_status()

    @inject_charm_state
    def _on_reset_instance_action(self, event: ActionEvent, charm_state: CharmState) -> None:
        """Reset instance and report action result.

        Args:
            event: Event triggering the reset instance action.
            charm_state: The charm state.
        """
        results = {
            "reset-instance": False,
        }
        if not self.model.unit.is_leader():
            event.fail("Only the juju leader unit can run reset instance action")
            return
        container = self.unit.get_container(synapse.SYNAPSE_CONTAINER_NAME)
        if not container.can_connect():
            event.fail("Failed to connect to the container")
            return
        try:
            self.model.unit.status = ops.MaintenanceStatus("Resetting Synapse instance")
            pebble.reset_instance(charm_state, container)
            datasource = self._database.get_relation_as_datasource()
            actions.reset_instance(
                container=container, charm_state=charm_state, datasource=datasource
            )
            logger.info("Start Synapse")
            pebble.restart_synapse(charm_state, container)
            results["reset-instance"] = True
        except (pebble.PebbleServiceError, actions.ResetInstanceError) as exc:
            self.model.unit.status = ops.BlockedStatus(str(exc))
            event.fail(str(exc))
            return
        event.set_results(results)
        self.model.unit.status = ops.ActiveStatus()

    def _on_register_user_action(self, event: ActionEvent) -> None:
        """Reset instance and report action result.

        Args:
            event: Event triggering the reset instance action.
        """
        container = self.unit.get_container(synapse.SYNAPSE_CONTAINER_NAME)
        if not container.can_connect():
            event.fail("Failed to connect to the container")
            return
        try:
            user = actions.register_user(
                container=container, username=event.params["username"], admin=event.params["admin"]
            )
        except actions.RegisterUserError as exc:
            event.fail(str(exc))
            return
        results = {"register-user": True, "user-password": user.password}
        event.set_results(results)

    @inject_charm_state
    def _on_promote_user_admin_action(self, event: ActionEvent, charm_state: CharmState) -> None:
        """Promote user admin and report action result.

        Args:
            event: Event triggering the promote user admin action.
            charm_state: The charm state.
        """
        results = {
            "promote-user-admin": False,
        }
        container = self.unit.get_container(synapse.SYNAPSE_CONTAINER_NAME)
        if not container.can_connect():
            event.fail("Failed to connect to the container")
            return
        try:
            admin_access_token = self.token_service.get(container)
            if not admin_access_token:
                event.fail("Failed to get admin access token")
                return
            username = event.params["username"]
            server = charm_state.synapse_config.server_name
            user = User(username=username, admin=True)
            synapse.promote_user_admin(
                user=user, server=server, admin_access_token=admin_access_token
            )
            results["promote-user-admin"] = True
        except synapse.APIError as exc:
            event.fail(str(exc))
            return
        event.set_results(results)

    @inject_charm_state
    def _on_anonymize_user_action(self, event: ActionEvent, charm_state: CharmState) -> None:
        """Anonymize user and report action result.

        Args:
            event: Event triggering the anonymize user action.
            charm_state: The charm state.
        """
        results = {
            "anonymize-user": False,
        }
        container = self.unit.get_container(synapse.SYNAPSE_CONTAINER_NAME)
        if not container.can_connect():
            event.fail("Container not yet ready. Try again later")
            return
        try:
            admin_access_token = self.token_service.get(container)
            if not admin_access_token:
                event.fail("Failed to get admin access token")
                return
            username = event.params["username"]
            server = charm_state.synapse_config.server_name
            user = User(username=username, admin=False)
            synapse.deactivate_user(
                user=user, server=server, admin_access_token=admin_access_token
            )
            results["anonymize-user"] = True
        except synapse.APIError:
            event.fail("Failed to anonymize the user. Check if the user is created and active.")
            return
        event.set_results(results)


if __name__ == "__main__":  # pragma: nocover
    main(SynapseCharm)<|MERGE_RESOLUTION|>--- conflicted
+++ resolved
@@ -59,20 +59,6 @@
         self._saml = SAMLObserver(self)
         self._smtp = SMTPObserver(self)
         self._redis = RedisObserver(self)
-<<<<<<< HEAD
-        try:
-            self._charm_state = CharmState.from_charm(
-                charm=self,
-                datasource=self._database.get_relation_as_datasource(),
-                irc_bridge_datasource=self._irc_bridge_database.get_relation_as_datasource(),
-                saml_config=self._saml.get_relation_as_saml_conf(),
-                smtp_config=self._smtp.get_relation_as_smtp_conf(),
-            )
-        except CharmConfigInvalidError as exc:
-            self.model.unit.status = ops.BlockedStatus(exc.msg)
-            return
-=======
->>>>>>> afcc100f
         self.token_service = AdminAccessTokenService(app=self.app, model=self.model)
         # service-hostname is a required field so we're hardcoding to the same
         # value as service-name. service-hostname should be set via Nginx
@@ -93,16 +79,8 @@
             strip_prefix=True,
         )
         self._observability = Observability(self)
-<<<<<<< HEAD
-        if self._charm_state.synapse_config.enable_mjolnir:
-            self._mjolnir = Mjolnir(
-                self, charm_state=self._charm_state, token_service=self.token_service
-            )
-        if self._charm_state.synapse_config.enable_irc_bridge:
-            self._irc_bridge = IRCBridgeObserver(self, charm_state=self._charm_state)
-=======
+        self._irc_bridge = IRCBridgeObserver(self)
         self._mjolnir = Mjolnir(self, token_service=self.token_service)
->>>>>>> afcc100f
         self.framework.observe(self.on.config_changed, self._on_config_changed)
         self.framework.observe(self.on.reset_instance_action, self._on_reset_instance_action)
         self.framework.observe(self.on.synapse_pebble_ready, self._on_synapse_pebble_ready)
@@ -124,6 +102,7 @@
         return CharmState.from_charm(
             charm=self,
             datasource=self._database.get_relation_as_datasource(),
+            irc_bridge_datasource=self._irc_bridge_database.get_relation_as_datasource(),
             saml_config=self._saml.get_relation_as_saml_conf(),
             smtp_config=self._smtp.get_relation_as_smtp_conf(),
             redis_config=self._redis.get_relation_as_redis_conf(),
