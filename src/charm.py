--- conflicted
+++ resolved
@@ -44,11 +44,9 @@
         except CharmConfigInvalidError as exc:
             self.model.unit.status = ops.BlockedStatus(exc.msg)
             return
-<<<<<<< HEAD
         self._database = DatabaseObserver(self)
         self._synapse = Synapse(
-            charm_state=self._charm_state, database_data=self._database.get_relation_data()
-=======
+            charm_state=self._charm_state, database_data=self._database.get_relation_data())
         self._synapse = Synapse(charm_state=self._charm_state)
         # service-hostname is a required field so we're hardcoding to the same
         # value as service-name. service-hostname should be set via Nginx
@@ -58,7 +56,6 @@
             service_hostname=self.app.name,
             service_name=self.app.name,
             service_port=SYNAPSE_PORT,
->>>>>>> 7b6812f3
         )
         self._ingress = IngressPerAppRequirer(
             self,
