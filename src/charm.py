--- conflicted
+++ resolved
@@ -110,8 +110,6 @@
         """
         self._change_config(event)
 
-<<<<<<< HEAD
-=======
     def _on_pebble_ready(self, event: ops.HookEvent) -> None:
         """Handle pebble ready event.
 
@@ -120,7 +118,6 @@
         """
         self._change_config(event)
 
->>>>>>> 326b8bab
     @property
     def _pebble_layer(self) -> ops.pebble.LayerDict:
         """Return a dictionary representing a Pebble layer."""
@@ -141,7 +138,6 @@
             },
         }
         return typing.cast(ops.pebble.LayerDict, layer)
-<<<<<<< HEAD
 
     @property
     def _pebble_layer_without_restart(self) -> ops.pebble.LayerDict:
@@ -152,8 +148,6 @@
         ignore = {CHECK_READY_NAME: "ignore"}
         new_layer["services"][SYNAPSE_SERVICE_NAME]["on-check-failure"] = ignore
         return new_layer
-=======
->>>>>>> 326b8bab
 
     def _on_reset_instance_action(self, event: ActionEvent) -> None:
         """Reset instance and report action result.
