#!/usr/bin/env python3

# Copyright 2024 Canonical Ltd.
# See LICENSE file for licensing details.

"""Charm for Synapse on kubernetes."""


import logging
import typing

import ops
from charms.nginx_ingress_integrator.v0.nginx_route import require_nginx_route
from charms.redis_k8s.v0.redis import RedisRelationCharmEvents
from charms.traefik_k8s.v1.ingress import IngressPerAppRequirer
from ops.charm import ActionEvent
from ops.main import main

import actions
import pebble
import synapse
from admin_access_token import AdminAccessTokenService
from backup_observer import BackupObserver
from charm_state import CharmBaseWithState, CharmState, inject_charm_state
from database_observer import DatabaseObserver
<<<<<<< HEAD
from media_observer import MediaObserver
=======
from irc_bridge import IRCBridgeObserver
>>>>>>> c71c73ae
from mjolnir import Mjolnir
from observability import Observability
from redis_observer import RedisObserver
from saml_observer import SAMLObserver
from smtp_observer import SMTPObserver
from user import User

logger = logging.getLogger(__name__)


class SynapseCharm(CharmBaseWithState):
    """Charm the service.

    Attrs:
        on: listen to Redis events.
    """

    # This class has several instance attributes like observers and libraries.
    # Consider refactoring if more attributes are added.
    # pylint: disable=too-many-instance-attributes
    on = RedisRelationCharmEvents()

    def __init__(self, *args: typing.Any) -> None:
        """Construct.

        Args:
            args: class arguments.
        """
        super().__init__(*args)
        self._backup = BackupObserver(self)
<<<<<<< HEAD
        self._database = DatabaseObserver(self)
        self._media = MediaObserver(self)
=======
        self._database = DatabaseObserver(self, relation_name=synapse.SYNAPSE_DB_RELATION_NAME)
        self._irc_bridge_database = DatabaseObserver(self, relation_name="irc-bridge-database")
>>>>>>> c71c73ae
        self._saml = SAMLObserver(self)
        self._smtp = SMTPObserver(self)
        self._redis = RedisObserver(self)
        self.token_service = AdminAccessTokenService(app=self.app, model=self.model)
        # service-hostname is a required field so we're hardcoding to the same
        # value as service-name. service-hostname should be set via Nginx
        # Ingress Integrator charm config.
        require_nginx_route(
            charm=self,
            service_hostname=self.app.name,
            service_name=self.app.name,
            service_port=synapse.SYNAPSE_NGINX_PORT,
        )
        self._ingress = IngressPerAppRequirer(
            self,
            port=synapse.SYNAPSE_NGINX_PORT,
            # We're forced to use the app's service endpoint
            # as the ingress per app interface currently always routes to the leader.
            # https://github.com/canonical/traefik-k8s-operator/issues/159
            host=f"{self.app.name}-endpoints.{self.model.name}.svc.cluster.local",
            strip_prefix=True,
        )
        self._observability = Observability(self)
        self._irc_bridge = IRCBridgeObserver(self)
        self._mjolnir = Mjolnir(self, token_service=self.token_service)
        self.framework.observe(self.on.config_changed, self._on_config_changed)
        self.framework.observe(self.on.reset_instance_action, self._on_reset_instance_action)
        self.framework.observe(self.on.synapse_pebble_ready, self._on_synapse_pebble_ready)
        self.framework.observe(
            self.on.synapse_nginx_pebble_ready, self._on_synapse_nginx_pebble_ready
        )
        self.framework.observe(self.on.register_user_action, self._on_register_user_action)
        self.framework.observe(
            self.on.promote_user_admin_action, self._on_promote_user_admin_action
        )
        self.framework.observe(self.on.anonymize_user_action, self._on_anonymize_user_action)

    def build_charm_state(self) -> CharmState:
        """Build charm state.

        Returns:
            The current charm state.
        """
        return CharmState.from_charm(
            charm=self,
            datasource=self._database.get_relation_as_datasource(),
            irc_bridge_datasource=self._irc_bridge_database.get_relation_as_datasource(),
            saml_config=self._saml.get_relation_as_saml_conf(),
            smtp_config=self._smtp.get_relation_as_smtp_conf(),
            media_config=self._media.get_relation_as_media_conf(),
            redis_config=self._redis.get_relation_as_redis_conf(),
        )

    def change_config(self, charm_state: CharmState) -> None:
        """Change configuration.

        Args:
            charm_state: Instance of CharmState
        """
        container = self.unit.get_container(synapse.SYNAPSE_CONTAINER_NAME)
        if not container.can_connect():
            self.unit.status = ops.MaintenanceStatus("Waiting for Synapse pebble")
            return
        self.model.unit.status = ops.MaintenanceStatus("Configuring Synapse")
        try:
            pebble.change_config(charm_state, container)
        except pebble.PebbleServiceError as exc:
            self.model.unit.status = ops.BlockedStatus(str(exc))
            return
        self._set_unit_status()

    def _set_unit_status(self) -> None:
        """Set unit status depending on Synapse and NGINX state."""
        # This method contains a similar check that the one in mjolnir.py for Synapse
        # container and service. Until a refactoring is done for a different way of checking
        # and setting the unit status in a hollistic way, both checks will be in place.
        # pylint: disable=R0801

        # If the unit is in a blocked state, do not change it, as it
        # was set by a problem or error with the configuration
        if isinstance(self.unit.status, ops.BlockedStatus):
            return
        # Synapse checks
        container = self.unit.get_container(synapse.SYNAPSE_CONTAINER_NAME)
        if not container.can_connect():
            self.unit.status = ops.MaintenanceStatus("Waiting for Synapse pebble")
            return
        synapse_service = container.get_services(synapse.SYNAPSE_SERVICE_NAME)
        synapse_not_active = [
            service for service in synapse_service.values() if not service.is_running()
        ]
        if not synapse_service or synapse_not_active:
            self.unit.status = ops.MaintenanceStatus("Waiting for Synapse")
            return
        # NGINX checks
        container = self.unit.get_container(synapse.SYNAPSE_NGINX_CONTAINER_NAME)
        if not container.can_connect():
            self.unit.status = ops.MaintenanceStatus("Waiting for Synapse NGINX pebble")
            return
        nginx_service = container.get_services(synapse.SYNAPSE_NGINX_SERVICE_NAME)
        nginx_not_active = [
            service for service in nginx_service.values() if not service.is_running()
        ]
        if not nginx_service or nginx_not_active:
            self.unit.status = ops.MaintenanceStatus("Waiting for NGINX")
            return
        # All checks passed, the unit is active
        self.model.unit.status = ops.ActiveStatus()

    def _set_workload_version(self) -> None:
        """Set workload version with Synapse version."""
        container = self.unit.get_container(synapse.SYNAPSE_CONTAINER_NAME)
        if not container.can_connect():
            self.unit.status = ops.MaintenanceStatus("Waiting for Synapse pebble")
            return
        try:
            synapse_version = synapse.get_version()
            self.unit.set_workload_version(synapse_version)
        except synapse.APIError as exc:
            logger.debug("Cannot set workload version at this time: %s", exc)

    @inject_charm_state
    def _on_config_changed(self, _: ops.HookEvent, charm_state: CharmState) -> None:
        """Handle changed configuration.

        Args:
            charm_state: The charm state.
        """
        self.change_config(charm_state)
        self._set_workload_version()

    @inject_charm_state
    def _on_synapse_pebble_ready(self, _: ops.HookEvent, charm_state: CharmState) -> None:
        """Handle synapse pebble ready event.

        Args:
            charm_state: The charm state.
        """
        self.change_config(charm_state)

    def _on_synapse_nginx_pebble_ready(self, _: ops.HookEvent) -> None:
        """Handle synapse nginx pebble ready event."""
        container = self.unit.get_container(synapse.SYNAPSE_NGINX_CONTAINER_NAME)
        if not container.can_connect():
            logger.debug("synapse_nginx_pebble_ready failed to connect")
            self.unit.status = ops.MaintenanceStatus("Waiting for Synapse NGINX pebble")
            return
        logger.debug("synapse_nginx_pebble_ready replanning nginx")
        pebble.replan_nginx(container)
        self._set_unit_status()

    @inject_charm_state
    def _on_reset_instance_action(self, event: ActionEvent, charm_state: CharmState) -> None:
        """Reset instance and report action result.

        Args:
            event: Event triggering the reset instance action.
            charm_state: The charm state.
        """
        results = {
            "reset-instance": False,
        }
        if not self.model.unit.is_leader():
            event.fail("Only the juju leader unit can run reset instance action")
            return
        container = self.unit.get_container(synapse.SYNAPSE_CONTAINER_NAME)
        if not container.can_connect():
            event.fail("Failed to connect to the container")
            return
        try:
            self.model.unit.status = ops.MaintenanceStatus("Resetting Synapse instance")
            try:
                container.stop(pebble.STATS_EXPORTER_SERVICE_NAME)
            except (ops.pebble.Error, RuntimeError) as e:
                event.fail(f"Failed to stop Synapse Stats Exporter: {str(e)}")
            pebble.reset_instance(charm_state, container)
            datasource = self._database.get_relation_as_datasource()
            actions.reset_instance(
                container=container, charm_state=charm_state, datasource=datasource
            )
            logger.info("Start Synapse")
            pebble.restart_synapse(charm_state, container)
            results["reset-instance"] = True
        except (pebble.PebbleServiceError, actions.ResetInstanceError) as exc:
            self.model.unit.status = ops.BlockedStatus(str(exc))
            event.fail(str(exc))
            return
        event.set_results(results)
        self.model.unit.status = ops.ActiveStatus()

    def _on_register_user_action(self, event: ActionEvent) -> None:
        """Reset instance and report action result.

        Args:
            event: Event triggering the reset instance action.
        """
        container = self.unit.get_container(synapse.SYNAPSE_CONTAINER_NAME)
        if not container.can_connect():
            event.fail("Failed to connect to the container")
            return
        try:
            user = actions.register_user(
                container=container, username=event.params["username"], admin=event.params["admin"]
            )
        except actions.RegisterUserError as exc:
            event.fail(str(exc))
            return
        results = {"register-user": True, "user-password": user.password}
        event.set_results(results)

    @inject_charm_state
    def _on_promote_user_admin_action(self, event: ActionEvent, charm_state: CharmState) -> None:
        """Promote user admin and report action result.

        Args:
            event: Event triggering the promote user admin action.
            charm_state: The charm state.
        """
        results = {
            "promote-user-admin": False,
        }
        container = self.unit.get_container(synapse.SYNAPSE_CONTAINER_NAME)
        if not container.can_connect():
            event.fail("Failed to connect to the container")
            return
        try:
            admin_access_token = self.token_service.get(container)
            if not admin_access_token:
                event.fail("Failed to get admin access token")
                return
            username = event.params["username"]
            server = charm_state.synapse_config.server_name
            user = User(username=username, admin=True)
            synapse.promote_user_admin(
                user=user, server=server, admin_access_token=admin_access_token
            )
            results["promote-user-admin"] = True
        except synapse.APIError as exc:
            event.fail(str(exc))
            return
        event.set_results(results)

    @inject_charm_state
    def _on_anonymize_user_action(self, event: ActionEvent, charm_state: CharmState) -> None:
        """Anonymize user and report action result.

        Args:
            event: Event triggering the anonymize user action.
            charm_state: The charm state.
        """
        results = {
            "anonymize-user": False,
        }
        container = self.unit.get_container(synapse.SYNAPSE_CONTAINER_NAME)
        if not container.can_connect():
            event.fail("Container not yet ready. Try again later")
            return
        try:
            admin_access_token = self.token_service.get(container)
            if not admin_access_token:
                event.fail("Failed to get admin access token")
                return
            username = event.params["username"]
            server = charm_state.synapse_config.server_name
            user = User(username=username, admin=False)
            synapse.deactivate_user(
                user=user, server=server, admin_access_token=admin_access_token
            )
            results["anonymize-user"] = True
        except synapse.APIError:
            event.fail("Failed to anonymize the user. Check if the user is created and active.")
            return
        event.set_results(results)


if __name__ == "__main__":  # pragma: nocover
    main(SynapseCharm)<|MERGE_RESOLUTION|>--- conflicted
+++ resolved
@@ -23,11 +23,8 @@
 from backup_observer import BackupObserver
 from charm_state import CharmBaseWithState, CharmState, inject_charm_state
 from database_observer import DatabaseObserver
-<<<<<<< HEAD
 from media_observer import MediaObserver
-=======
 from irc_bridge import IRCBridgeObserver
->>>>>>> c71c73ae
 from mjolnir import Mjolnir
 from observability import Observability
 from redis_observer import RedisObserver
@@ -58,13 +55,9 @@
         """
         super().__init__(*args)
         self._backup = BackupObserver(self)
-<<<<<<< HEAD
-        self._database = DatabaseObserver(self)
         self._media = MediaObserver(self)
-=======
         self._database = DatabaseObserver(self, relation_name=synapse.SYNAPSE_DB_RELATION_NAME)
         self._irc_bridge_database = DatabaseObserver(self, relation_name="irc-bridge-database")
->>>>>>> c71c73ae
         self._saml = SAMLObserver(self)
         self._smtp = SMTPObserver(self)
         self._redis = RedisObserver(self)
