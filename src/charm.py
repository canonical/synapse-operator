#!/usr/bin/env python3

# Copyright 2024 Canonical Ltd.
# See LICENSE file for licensing details.

"""Charm for Synapse on kubernetes."""


import logging
import typing

import ops
from charms.nginx_ingress_integrator.v0.nginx_route import require_nginx_route
from charms.traefik_k8s.v1.ingress import IngressPerAppRequirer
from ops.charm import ActionEvent
from ops.main import main

import actions
import pebble
import synapse
from admin_access_token import AdminAccessTokenService
from backup_observer import BackupObserver
from charm_state import CharmBaseWithState, CharmState, inject_charm_state
from database_observer import DatabaseObserver
from mjolnir import Mjolnir
from observability import Observability
<<<<<<< HEAD
=======
from pebble import PebbleService, PebbleServiceError
from redis_observer import RedisObserver
>>>>>>> 5c254a65
from saml_observer import SAMLObserver
from smtp_observer import SMTPObserver
from user import User

logger = logging.getLogger(__name__)


class SynapseCharm(CharmBaseWithState):
    """Charm the service."""

    # This class has several instance attributes like observers, libraries and state.
    # Consider refactoring if more attributes are added.
    # pylint: disable=too-many-instance-attributes

    def __init__(self, *args: typing.Any) -> None:
        """Construct.

        Args:
            args: class arguments.
        """
        super().__init__(*args)
        self._backup = BackupObserver(self)
        self._database = DatabaseObserver(self)
        self._saml = SAMLObserver(self)
        self._smtp = SMTPObserver(self)
<<<<<<< HEAD
=======
        self._redis = RedisObserver(self)
        try:
            self._charm_state = CharmState.from_charm(
                charm=self,
                datasource=self._database.get_relation_as_datasource(),
                saml_config=self._saml.get_relation_as_saml_conf(),
                smtp_config=self._smtp.get_relation_as_smtp_conf(),
            )
        except CharmConfigInvalidError as exc:
            self.model.unit.status = ops.BlockedStatus(exc.msg)
            return
>>>>>>> 5c254a65
        self.token_service = AdminAccessTokenService(app=self.app, model=self.model)
        # service-hostname is a required field so we're hardcoding to the same
        # value as service-name. service-hostname should be set via Nginx
        # Ingress Integrator charm config.
        require_nginx_route(
            charm=self,
            service_hostname=self.app.name,
            service_name=self.app.name,
            service_port=synapse.SYNAPSE_NGINX_PORT,
        )
        self._ingress = IngressPerAppRequirer(
            self,
            port=synapse.SYNAPSE_NGINX_PORT,
            # We're forced to use the app's service endpoint
            # as the ingress per app interface currently always routes to the leader.
            # https://github.com/canonical/traefik-k8s-operator/issues/159
            host=f"{self.app.name}-endpoints.{self.model.name}.svc.cluster.local",
            strip_prefix=True,
        )
        self._observability = Observability(self)
        self._mjolnir = Mjolnir(self, token_service=self.token_service)
        self.framework.observe(self.on.config_changed, self._on_config_changed)
        self.framework.observe(self.on.reset_instance_action, self._on_reset_instance_action)
        self.framework.observe(self.on.synapse_pebble_ready, self._on_synapse_pebble_ready)
        self.framework.observe(
            self.on.synapse_nginx_pebble_ready, self._on_synapse_nginx_pebble_ready
        )
        self.framework.observe(self.on.register_user_action, self._on_register_user_action)
        self.framework.observe(
            self.on.promote_user_admin_action, self._on_promote_user_admin_action
        )
        self.framework.observe(self.on.anonymize_user_action, self._on_anonymize_user_action)

    def build_charm_state(self) -> CharmState:
        """Build charm state.

        Returns:
            The current charm state.
        """
        return CharmState.from_charm(
            charm=self,
            datasource=self._database.get_relation_as_datasource(),
            saml_config=self._saml.get_relation_as_saml_conf(),
            smtp_config=self._smtp.get_relation_as_smtp_conf(),
        )

    def change_config(self, charm_state: CharmState) -> None:
        """Change configuration.

        Args:
            charm_state: Instance of CharmState
        """
        container = self.unit.get_container(synapse.SYNAPSE_CONTAINER_NAME)
        if not container.can_connect():
            self.unit.status = ops.MaintenanceStatus("Waiting for Synapse pebble")
            return
        self.model.unit.status = ops.MaintenanceStatus("Configuring Synapse")
        try:
            pebble.change_config(charm_state, container)
        except pebble.PebbleServiceError as exc:
            self.model.unit.status = ops.BlockedStatus(str(exc))
            return
        self._set_unit_status()

    def _set_unit_status(self) -> None:
        """Set unit status depending on Synapse and NGINX state."""
        # This method contains a similar check that the one in mjolnir.py for Synapse
        # container and service. Until a refactoring is done for a different way of checking
        # and setting the unit status in a hollistic way, both checks will be in place.
        # pylint: disable=R0801

        # If the unit is in a blocked state, do not change it, as it
        # was set by a problem or error with the configuration
        if isinstance(self.unit.status, ops.BlockedStatus):
            return
        # Synapse checks
        container = self.unit.get_container(synapse.SYNAPSE_CONTAINER_NAME)
        if not container.can_connect():
            self.unit.status = ops.MaintenanceStatus("Waiting for Synapse pebble")
            return
        synapse_service = container.get_services(synapse.SYNAPSE_SERVICE_NAME)
        synapse_not_active = [
            service for service in synapse_service.values() if not service.is_running()
        ]
        if not synapse_service or synapse_not_active:
            self.unit.status = ops.MaintenanceStatus("Waiting for Synapse")
            return
        # NGINX checks
        container = self.unit.get_container(synapse.SYNAPSE_NGINX_CONTAINER_NAME)
        if not container.can_connect():
            self.unit.status = ops.MaintenanceStatus("Waiting for Synapse NGINX pebble")
            return
        nginx_service = container.get_services(synapse.SYNAPSE_NGINX_SERVICE_NAME)
        nginx_not_active = [
            service for service in nginx_service.values() if not service.is_running()
        ]
        if not nginx_service or nginx_not_active:
            self.unit.status = ops.MaintenanceStatus("Waiting for NGINX")
            return
        # All checks passed, the unit is active
        self.model.unit.status = ops.ActiveStatus()

    def _set_workload_version(self) -> None:
        """Set workload version with Synapse version."""
        container = self.unit.get_container(synapse.SYNAPSE_CONTAINER_NAME)
        if not container.can_connect():
            self.unit.status = ops.MaintenanceStatus("Waiting for Synapse pebble")
            return
        try:
            synapse_version = synapse.get_version()
            self.unit.set_workload_version(synapse_version)
        except synapse.APIError as exc:
            logger.debug("Cannot set workload version at this time: %s", exc)

    @inject_charm_state
    def _on_config_changed(self, _: ops.HookEvent, charm_state: CharmState) -> None:
        """Handle changed configuration.

        Args:
            charm_state: The charm state.
        """
        self.change_config(charm_state)
        self._set_workload_version()

    @inject_charm_state
    def _on_synapse_pebble_ready(self, _: ops.HookEvent, charm_state: CharmState) -> None:
        """Handle synapse pebble ready event.

        Args:
            charm_state: The charm state.
        """
        self.change_config(charm_state)

    def _on_synapse_nginx_pebble_ready(self, _: ops.HookEvent) -> None:
        """Handle synapse nginx pebble ready event."""
        container = self.unit.get_container(synapse.SYNAPSE_NGINX_CONTAINER_NAME)
        if not container.can_connect():
            logger.debug("synapse_nginx_pebble_ready failed to connect")
            self.unit.status = ops.MaintenanceStatus("Waiting for Synapse NGINX pebble")
            return
        logger.debug("synapse_nginx_pebble_ready replanning nginx")
        pebble.replan_nginx(container)
        self._set_unit_status()

    @inject_charm_state
    def _on_reset_instance_action(self, event: ActionEvent, charm_state: CharmState) -> None:
        """Reset instance and report action result.

        Args:
            event: Event triggering the reset instance action.
            charm_state: The charm state.
        """
        results = {
            "reset-instance": False,
        }
        if not self.model.unit.is_leader():
            event.fail("Only the juju leader unit can run reset instance action")
            return
        container = self.unit.get_container(synapse.SYNAPSE_CONTAINER_NAME)
        if not container.can_connect():
            event.fail("Failed to connect to the container")
            return
        try:
            self.model.unit.status = ops.MaintenanceStatus("Resetting Synapse instance")
            pebble.reset_instance(charm_state, container)
            datasource = self._database.get_relation_as_datasource()
            actions.reset_instance(
                container=container, charm_state=charm_state, datasource=datasource
            )
            logger.info("Start Synapse")
            pebble.restart_synapse(charm_state, container)
            results["reset-instance"] = True
        except (pebble.PebbleServiceError, actions.ResetInstanceError) as exc:
            self.model.unit.status = ops.BlockedStatus(str(exc))
            event.fail(str(exc))
            return
        event.set_results(results)
        self.model.unit.status = ops.ActiveStatus()

    def _on_register_user_action(self, event: ActionEvent) -> None:
        """Reset instance and report action result.

        Args:
            event: Event triggering the reset instance action.
        """
        container = self.unit.get_container(synapse.SYNAPSE_CONTAINER_NAME)
        if not container.can_connect():
            event.fail("Failed to connect to the container")
            return
        try:
            user = actions.register_user(
                container=container, username=event.params["username"], admin=event.params["admin"]
            )
        except actions.RegisterUserError as exc:
            event.fail(str(exc))
            return
        results = {"register-user": True, "user-password": user.password}
        event.set_results(results)

    @inject_charm_state
    def _on_promote_user_admin_action(self, event: ActionEvent, charm_state: CharmState) -> None:
        """Promote user admin and report action result.

        Args:
            event: Event triggering the promote user admin action.
            charm_state: The charm state.
        """
        results = {
            "promote-user-admin": False,
        }
        container = self.unit.get_container(synapse.SYNAPSE_CONTAINER_NAME)
        if not container.can_connect():
            event.fail("Failed to connect to the container")
            return
        try:
            admin_access_token = self.token_service.get(container)
            if not admin_access_token:
                event.fail("Failed to get admin access token")
                return
            username = event.params["username"]
            server = charm_state.synapse_config.server_name
            user = User(username=username, admin=True)
            synapse.promote_user_admin(
                user=user, server=server, admin_access_token=admin_access_token
            )
            results["promote-user-admin"] = True
        except synapse.APIError as exc:
            event.fail(str(exc))
            return
        event.set_results(results)

    @inject_charm_state
    def _on_anonymize_user_action(self, event: ActionEvent, charm_state: CharmState) -> None:
        """Anonymize user and report action result.

        Args:
            event: Event triggering the anonymize user action.
            charm_state: The charm state.
        """
        results = {
            "anonymize-user": False,
        }
        container = self.unit.get_container(synapse.SYNAPSE_CONTAINER_NAME)
        if not container.can_connect():
            event.fail("Container not yet ready. Try again later")
            return
        try:
            admin_access_token = self.token_service.get(container)
            if not admin_access_token:
                event.fail("Failed to get admin access token")
                return
            username = event.params["username"]
            server = charm_state.synapse_config.server_name
            user = User(username=username, admin=False)
            synapse.deactivate_user(
                user=user, server=server, admin_access_token=admin_access_token
            )
            results["anonymize-user"] = True
        except synapse.APIError:
            event.fail("Failed to anonymize the user. Check if the user is created and active.")
            return
        event.set_results(results)


if __name__ == "__main__":  # pragma: nocover
    main(SynapseCharm)<|MERGE_RESOLUTION|>--- conflicted
+++ resolved
@@ -24,11 +24,7 @@
 from database_observer import DatabaseObserver
 from mjolnir import Mjolnir
 from observability import Observability
-<<<<<<< HEAD
-=======
-from pebble import PebbleService, PebbleServiceError
 from redis_observer import RedisObserver
->>>>>>> 5c254a65
 from saml_observer import SAMLObserver
 from smtp_observer import SMTPObserver
 from user import User
@@ -39,7 +35,7 @@
 class SynapseCharm(CharmBaseWithState):
     """Charm the service."""
 
-    # This class has several instance attributes like observers, libraries and state.
+    # This class has several instance attributes like observers and libraries.
     # Consider refactoring if more attributes are added.
     # pylint: disable=too-many-instance-attributes
 
@@ -54,20 +50,7 @@
         self._database = DatabaseObserver(self)
         self._saml = SAMLObserver(self)
         self._smtp = SMTPObserver(self)
-<<<<<<< HEAD
-=======
         self._redis = RedisObserver(self)
-        try:
-            self._charm_state = CharmState.from_charm(
-                charm=self,
-                datasource=self._database.get_relation_as_datasource(),
-                saml_config=self._saml.get_relation_as_saml_conf(),
-                smtp_config=self._smtp.get_relation_as_smtp_conf(),
-            )
-        except CharmConfigInvalidError as exc:
-            self.model.unit.status = ops.BlockedStatus(exc.msg)
-            return
->>>>>>> 5c254a65
         self.token_service = AdminAccessTokenService(app=self.app, model=self.model)
         # service-hostname is a required field so we're hardcoding to the same
         # value as service-name. service-hostname should be set via Nginx
