--- conflicted
+++ resolved
@@ -7,6 +7,7 @@
 
 
 import logging
+import re
 import typing
 
 import ops
@@ -170,7 +171,6 @@
         logger.debug("addresses values are: %s", str(addresses))
         instance_map = {}
         for address in addresses:
-<<<<<<< HEAD
             match = re.search(r"-(\d+)", address)
             # A Juju unit name is s always named on the
             # pattern <application>/<unit ID>, where <application> is the name
@@ -180,10 +180,6 @@
             instance_name = (
                 "main" if address == self.get_main_unit_address() else f"worker{unit_number}"
             )
-=======
-            unit_number = self.get_unit_number(address)
-            instance_name = "main" if address == main_unit_address else f"worker{unit_number}"
->>>>>>> 4a55c623
             instance_map[instance_name] = {"host": address, "port": 8034}
         logger.debug("instance_map is: %s", str(instance_map))
         return instance_map
