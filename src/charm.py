--- conflicted
+++ resolved
@@ -86,15 +86,9 @@
         )
         self._observability = Observability(self)
         if self._charm_state.synapse_config.enable_mjolnir:
-<<<<<<< HEAD
             self._mjolnir = Mjolnir(self, charm_state=self._charm_state)
         if self._charm_state.synapse_config.enable_irc_bridge:
             self._irc_bridge = IRCBridge(self, charm_state=self._charm_state)
-=======
-            self._mjolnir = Mjolnir(
-                self, charm_state=self._charm_state, token_service=self.token_service
-            )
->>>>>>> 989af63b
         self.framework.observe(self.on.config_changed, self._on_config_changed)
         self.framework.observe(self.on.reset_instance_action, self._on_reset_instance_action)
         self.framework.observe(self.on.synapse_pebble_ready, self._on_synapse_pebble_ready)
