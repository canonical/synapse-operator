#!/usr/bin/env python3

# Copyright 2024 Canonical Ltd.
# See LICENSE file for licensing details.

"""Charm for Synapse on kubernetes."""


import logging
import typing

import ops
from charms.nginx_ingress_integrator.v0.nginx_route import require_nginx_route
from charms.redis_k8s.v0.redis import RedisRelationCharmEvents
from charms.traefik_k8s.v1.ingress import IngressPerAppRequirer
from ops.charm import ActionEvent
from ops.main import main

import actions
import pebble
import synapse
from admin_access_token import AdminAccessTokenService
from backup_observer import BackupObserver
from charm_state import CharmBaseWithState, CharmState, inject_charm_state
from database_observer import DatabaseObserver
from mjolnir import Mjolnir
from observability import Observability
from redis_observer import RedisObserver
from saml_observer import SAMLObserver
from smtp_observer import SMTPObserver
from user import User

logger = logging.getLogger(__name__)


<<<<<<< HEAD
class SynapseCharm(ops.CharmBase):
    """Charm the service.

    Attrs:
        on: listen to Redis events.
    """
=======
class SynapseCharm(CharmBaseWithState):
    """Charm the service."""
>>>>>>> 22a150d0

    # This class has several instance attributes like observers and libraries.
    # Consider refactoring if more attributes are added.
    # pylint: disable=too-many-instance-attributes
    on = RedisRelationCharmEvents()

    def __init__(self, *args: typing.Any) -> None:
        """Construct.

        Args:
            args: class arguments.
        """
        super().__init__(*args)
        self._backup = BackupObserver(self)
        self._database = DatabaseObserver(self)
        self._saml = SAMLObserver(self)
        self._smtp = SMTPObserver(self)
        self._redis = RedisObserver(self)
<<<<<<< HEAD
        try:
            self._charm_state = CharmState.from_charm(
                charm=self,
                datasource=self._database.get_relation_as_datasource(),
                saml_config=self._saml.get_relation_as_saml_conf(),
                smtp_config=self._smtp.get_relation_as_smtp_conf(),
                redis_config=self._redis.get_relation_as_redis_conf(),
            )
        except CharmConfigInvalidError as exc:
            self.model.unit.status = ops.BlockedStatus(exc.msg)
            return
=======
>>>>>>> 22a150d0
        self.token_service = AdminAccessTokenService(app=self.app, model=self.model)
        # service-hostname is a required field so we're hardcoding to the same
        # value as service-name. service-hostname should be set via Nginx
        # Ingress Integrator charm config.
        require_nginx_route(
            charm=self,
            service_hostname=self.app.name,
            service_name=self.app.name,
            service_port=synapse.SYNAPSE_NGINX_PORT,
        )
        self._ingress = IngressPerAppRequirer(
            self,
            port=synapse.SYNAPSE_NGINX_PORT,
            # We're forced to use the app's service endpoint
            # as the ingress per app interface currently always routes to the leader.
            # https://github.com/canonical/traefik-k8s-operator/issues/159
            host=f"{self.app.name}-endpoints.{self.model.name}.svc.cluster.local",
            strip_prefix=True,
        )
        self._observability = Observability(self)
        self._mjolnir = Mjolnir(self, token_service=self.token_service)
        self.framework.observe(self.on.config_changed, self._on_config_changed)
        self.framework.observe(self.on.reset_instance_action, self._on_reset_instance_action)
        self.framework.observe(self.on.synapse_pebble_ready, self._on_synapse_pebble_ready)
        self.framework.observe(
            self.on.synapse_nginx_pebble_ready, self._on_synapse_nginx_pebble_ready
        )
        self.framework.observe(self.on.register_user_action, self._on_register_user_action)
        self.framework.observe(
            self.on.promote_user_admin_action, self._on_promote_user_admin_action
        )
        self.framework.observe(self.on.anonymize_user_action, self._on_anonymize_user_action)

    def build_charm_state(self) -> CharmState:
        """Build charm state.

        Returns:
            The current charm state.
        """
        return CharmState.from_charm(
            charm=self,
            datasource=self._database.get_relation_as_datasource(),
            saml_config=self._saml.get_relation_as_saml_conf(),
            smtp_config=self._smtp.get_relation_as_smtp_conf(),
        )

    def change_config(self, charm_state: CharmState) -> None:
        """Change configuration.

        Args:
            charm_state: Instance of CharmState
        """
        container = self.unit.get_container(synapse.SYNAPSE_CONTAINER_NAME)
        if not container.can_connect():
            self.unit.status = ops.MaintenanceStatus("Waiting for Synapse pebble")
            return
        self.model.unit.status = ops.MaintenanceStatus("Configuring Synapse")
        try:
            pebble.change_config(charm_state, container)
        except pebble.PebbleServiceError as exc:
            self.model.unit.status = ops.BlockedStatus(str(exc))
            return
        self._set_unit_status()

    def _set_unit_status(self) -> None:
        """Set unit status depending on Synapse and NGINX state."""
        # This method contains a similar check that the one in mjolnir.py for Synapse
        # container and service. Until a refactoring is done for a different way of checking
        # and setting the unit status in a hollistic way, both checks will be in place.
        # pylint: disable=R0801

        # If the unit is in a blocked state, do not change it, as it
        # was set by a problem or error with the configuration
        if isinstance(self.unit.status, ops.BlockedStatus):
            return
        # Synapse checks
        container = self.unit.get_container(synapse.SYNAPSE_CONTAINER_NAME)
        if not container.can_connect():
            self.unit.status = ops.MaintenanceStatus("Waiting for Synapse pebble")
            return
        synapse_service = container.get_services(synapse.SYNAPSE_SERVICE_NAME)
        synapse_not_active = [
            service for service in synapse_service.values() if not service.is_running()
        ]
        if not synapse_service or synapse_not_active:
            self.unit.status = ops.MaintenanceStatus("Waiting for Synapse")
            return
        # NGINX checks
        container = self.unit.get_container(synapse.SYNAPSE_NGINX_CONTAINER_NAME)
        if not container.can_connect():
            self.unit.status = ops.MaintenanceStatus("Waiting for Synapse NGINX pebble")
            return
        nginx_service = container.get_services(synapse.SYNAPSE_NGINX_SERVICE_NAME)
        nginx_not_active = [
            service for service in nginx_service.values() if not service.is_running()
        ]
        if not nginx_service or nginx_not_active:
            self.unit.status = ops.MaintenanceStatus("Waiting for NGINX")
            return
        # All checks passed, the unit is active
        self.model.unit.status = ops.ActiveStatus()

    def _set_workload_version(self) -> None:
        """Set workload version with Synapse version."""
        container = self.unit.get_container(synapse.SYNAPSE_CONTAINER_NAME)
        if not container.can_connect():
            self.unit.status = ops.MaintenanceStatus("Waiting for Synapse pebble")
            return
        try:
            synapse_version = synapse.get_version()
            self.unit.set_workload_version(synapse_version)
        except synapse.APIError as exc:
            logger.debug("Cannot set workload version at this time: %s", exc)

    @inject_charm_state
    def _on_config_changed(self, _: ops.HookEvent, charm_state: CharmState) -> None:
        """Handle changed configuration.

        Args:
            charm_state: The charm state.
        """
        self.change_config(charm_state)
        self._set_workload_version()

    @inject_charm_state
    def _on_synapse_pebble_ready(self, _: ops.HookEvent, charm_state: CharmState) -> None:
        """Handle synapse pebble ready event.

        Args:
            charm_state: The charm state.
        """
        self.change_config(charm_state)

    def _on_synapse_nginx_pebble_ready(self, _: ops.HookEvent) -> None:
        """Handle synapse nginx pebble ready event."""
        container = self.unit.get_container(synapse.SYNAPSE_NGINX_CONTAINER_NAME)
        if not container.can_connect():
            logger.debug("synapse_nginx_pebble_ready failed to connect")
            self.unit.status = ops.MaintenanceStatus("Waiting for Synapse NGINX pebble")
            return
        logger.debug("synapse_nginx_pebble_ready replanning nginx")
        pebble.replan_nginx(container)
        self._set_unit_status()

    @inject_charm_state
    def _on_reset_instance_action(self, event: ActionEvent, charm_state: CharmState) -> None:
        """Reset instance and report action result.

        Args:
            event: Event triggering the reset instance action.
            charm_state: The charm state.
        """
        results = {
            "reset-instance": False,
        }
        if not self.model.unit.is_leader():
            event.fail("Only the juju leader unit can run reset instance action")
            return
        container = self.unit.get_container(synapse.SYNAPSE_CONTAINER_NAME)
        if not container.can_connect():
            event.fail("Failed to connect to the container")
            return
        try:
            self.model.unit.status = ops.MaintenanceStatus("Resetting Synapse instance")
            pebble.reset_instance(charm_state, container)
            datasource = self._database.get_relation_as_datasource()
            actions.reset_instance(
                container=container, charm_state=charm_state, datasource=datasource
            )
            logger.info("Start Synapse")
            pebble.restart_synapse(charm_state, container)
            results["reset-instance"] = True
        except (pebble.PebbleServiceError, actions.ResetInstanceError) as exc:
            self.model.unit.status = ops.BlockedStatus(str(exc))
            event.fail(str(exc))
            return
        event.set_results(results)
        self.model.unit.status = ops.ActiveStatus()

    def _on_register_user_action(self, event: ActionEvent) -> None:
        """Reset instance and report action result.

        Args:
            event: Event triggering the reset instance action.
        """
        container = self.unit.get_container(synapse.SYNAPSE_CONTAINER_NAME)
        if not container.can_connect():
            event.fail("Failed to connect to the container")
            return
        try:
            user = actions.register_user(
                container=container, username=event.params["username"], admin=event.params["admin"]
            )
        except actions.RegisterUserError as exc:
            event.fail(str(exc))
            return
        results = {"register-user": True, "user-password": user.password}
        event.set_results(results)

    @inject_charm_state
    def _on_promote_user_admin_action(self, event: ActionEvent, charm_state: CharmState) -> None:
        """Promote user admin and report action result.

        Args:
            event: Event triggering the promote user admin action.
            charm_state: The charm state.
        """
        results = {
            "promote-user-admin": False,
        }
        container = self.unit.get_container(synapse.SYNAPSE_CONTAINER_NAME)
        if not container.can_connect():
            event.fail("Failed to connect to the container")
            return
        try:
            admin_access_token = self.token_service.get(container)
            if not admin_access_token:
                event.fail("Failed to get admin access token")
                return
            username = event.params["username"]
            server = charm_state.synapse_config.server_name
            user = User(username=username, admin=True)
            synapse.promote_user_admin(
                user=user, server=server, admin_access_token=admin_access_token
            )
            results["promote-user-admin"] = True
        except synapse.APIError as exc:
            event.fail(str(exc))
            return
        event.set_results(results)

    @inject_charm_state
    def _on_anonymize_user_action(self, event: ActionEvent, charm_state: CharmState) -> None:
        """Anonymize user and report action result.

        Args:
            event: Event triggering the anonymize user action.
            charm_state: The charm state.
        """
        results = {
            "anonymize-user": False,
        }
        container = self.unit.get_container(synapse.SYNAPSE_CONTAINER_NAME)
        if not container.can_connect():
            event.fail("Container not yet ready. Try again later")
            return
        try:
            admin_access_token = self.token_service.get(container)
            if not admin_access_token:
                event.fail("Failed to get admin access token")
                return
            username = event.params["username"]
            server = charm_state.synapse_config.server_name
            user = User(username=username, admin=False)
            synapse.deactivate_user(
                user=user, server=server, admin_access_token=admin_access_token
            )
            results["anonymize-user"] = True
        except synapse.APIError:
            event.fail("Failed to anonymize the user. Check if the user is created and active.")
            return
        event.set_results(results)


if __name__ == "__main__":  # pragma: nocover
    main(SynapseCharm)<|MERGE_RESOLUTION|>--- conflicted
+++ resolved
@@ -33,17 +33,12 @@
 logger = logging.getLogger(__name__)
 
 
-<<<<<<< HEAD
-class SynapseCharm(ops.CharmBase):
+class SynapseCharm(CharmBaseWithState):
     """Charm the service.
 
     Attrs:
         on: listen to Redis events.
     """
-=======
-class SynapseCharm(CharmBaseWithState):
-    """Charm the service."""
->>>>>>> 22a150d0
 
     # This class has several instance attributes like observers and libraries.
     # Consider refactoring if more attributes are added.
@@ -62,20 +57,6 @@
         self._saml = SAMLObserver(self)
         self._smtp = SMTPObserver(self)
         self._redis = RedisObserver(self)
-<<<<<<< HEAD
-        try:
-            self._charm_state = CharmState.from_charm(
-                charm=self,
-                datasource=self._database.get_relation_as_datasource(),
-                saml_config=self._saml.get_relation_as_saml_conf(),
-                smtp_config=self._smtp.get_relation_as_smtp_conf(),
-                redis_config=self._redis.get_relation_as_redis_conf(),
-            )
-        except CharmConfigInvalidError as exc:
-            self.model.unit.status = ops.BlockedStatus(exc.msg)
-            return
-=======
->>>>>>> 22a150d0
         self.token_service = AdminAccessTokenService(app=self.app, model=self.model)
         # service-hostname is a required field so we're hardcoding to the same
         # value as service-name. service-hostname should be set via Nginx
@@ -120,6 +101,7 @@
             datasource=self._database.get_relation_as_datasource(),
             saml_config=self._saml.get_relation_as_saml_conf(),
             smtp_config=self._smtp.get_relation_as_smtp_conf(),
+            redis_config=self._redis.get_relation_as_redis_conf(),
         )
 
     def change_config(self, charm_state: CharmState) -> None:
