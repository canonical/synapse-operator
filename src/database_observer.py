# Copyright 2024 Canonical Ltd.
# See LICENSE file for licensing details.

"""The Database agent relation observer."""
import logging
import typing

import ops
from charms.data_platform_libs.v0.data_interfaces import (
    DatabaseCreatedEvent,
    DatabaseEndpointsChangedEvent,
    DatabaseRequires,
)
from ops.framework import Object

import pebble
import synapse
from charm_state import CharmBaseWithState, CharmState, inject_charm_state
from charm_types import DatasourcePostgreSQL
from database_client import DatabaseClient

logger = logging.getLogger(__name__)


class DatabaseObserver(Object):
    """The Database relation observer."""

    def __init__(self, charm: CharmBaseWithState, relation_name: str) -> None:
        """Initialize the observer and register event handlers.

        Args:
            charm: The parent charm to attach the observer to.
            relation_name: The name of the relation to observe.
        """
        super().__init__(charm, f"{relation_name}-observer")
        self._charm = charm
        # SUPERUSER is required to update pg_database
        self.database = DatabaseRequires(
            self._charm,
            relation_name=relation_name,
            database_name=self._charm.app.name,
            extra_user_roles="SUPERUSER",
        )
        self.framework.observe(self.database.on.database_created, self._on_database_created)
        self.framework.observe(self.database.on.endpoints_changed, self._on_endpoints_changed)

    def get_charm(self) -> CharmBaseWithState:
        """Return the current charm.

        Returns:
           The current charm
        """
        return self._charm

    def _change_config(self, charm_state: CharmState) -> None:
        """Change the configuration.

        Args:
            charm_state: Instance of CharmState
        """
        container = self._charm.unit.get_container(synapse.SYNAPSE_CONTAINER_NAME)
        if not container.can_connect():
            self._charm.unit.status = ops.MaintenanceStatus("Waiting for Synapse pebble")
            return
        try:
            # getting information from charm if is main unit or not.
            pebble.change_config(
                charm_state, container, is_main=self._charm.is_main()  # type: ignore[attr-defined]
            )
        # Avoiding duplication of code with _change_config in charm.py
        except Exception as exc:  # pylint: disable=broad-exception-caught
            self._charm.model.unit.status = ops.BlockedStatus(f"Database failed: {exc}")
            return
        self._charm.unit.status = ops.ActiveStatus()

    @inject_charm_state
    def _on_database_created(self, _: DatabaseCreatedEvent, charm_state: CharmState) -> None:
        """Handle database created.

        Args:
            charm_state: The charm state.
        """
        self.model.unit.status = ops.MaintenanceStatus("Preparing the database")
        # In case of psycopg2.Error, Juju will set ErrorStatus
        # See discussion here:
        # https://github.com/canonical/synapse-operator/pull/13#discussion_r1253285244
        datasource = self.get_relation_as_datasource()
        db_client = DatabaseClient(datasource=datasource)
        if self.database.relation_name == synapse.SYNAPSE_DB_RELATION_NAME:
            db_client.prepare()
        self._change_config(charm_state)

    @inject_charm_state
    def _on_endpoints_changed(
        self, _: DatabaseEndpointsChangedEvent, charm_state: CharmState
    ) -> None:
        """Handle endpoints change.

        Args:
            charm_state: The charm state.
        """
        self._change_config(charm_state)

    def get_relation_as_datasource(self) -> typing.Optional[DatasourcePostgreSQL]:
        """Get database data from relation.

        Returns:
            Dict: Information needed for setting environment variables.
        """
<<<<<<< HEAD
        if not self.model.relations.get(self._RELATION_NAME):
=======
        if self.model.get_relation(self.database.relation_name) is None:
>>>>>>> ca839e2b
            return None

        relation_id = self.database.relations[0].id
        relation_data = self.database.fetch_relation_data()[relation_id]

        endpoint = relation_data.get("endpoints", ":")

        return DatasourcePostgreSQL(
            user=relation_data.get("username", ""),
            password=relation_data.get("password", ""),
            host=endpoint.split(":")[0],
            port=endpoint.split(":")[1],
            db=self._charm.app.name,
        )<|MERGE_RESOLUTION|>--- conflicted
+++ resolved
@@ -107,11 +107,9 @@
         Returns:
             Dict: Information needed for setting environment variables.
         """
-<<<<<<< HEAD
-        if not self.model.relations.get(self._RELATION_NAME):
-=======
-        if self.model.get_relation(self.database.relation_name) is None:
->>>>>>> ca839e2b
+        # not using get_relation due this issue
+        # https://github.com/canonical/operator/issues/1153
+        if not self.model.relations.get(self.database.relation_name):
             return None
 
         relation_id = self.database.relations[0].id
