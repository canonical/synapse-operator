# Copyright 2023 Canonical Ltd.
# See LICENSE file for licensing details.

"""Provide the Mjolnir class to represent the Mjolnir plugin for Synapse."""

import logging
import typing

import ops

import actions
import secret_storage
import synapse
from charm_state import CharmState

logger = logging.getLogger(__name__)

MJOLNIR_SERVICE_NAME = "mjolnir"
USERNAME = "mjolnir"


class Mjolnir(ops.Object):  # pylint: disable=too-few-public-methods
    """A class representing the Mjolnir plugin for Synapse application.

    Mjolnir is a moderation tool for Matrix to be used to protect your server from malicious
    invites, spam messages etc.
    See https://github.com/matrix-org/mjolnir/ for more details about it.
    """

    def __init__(self, charm: ops.CharmBase, charm_state: CharmState):
        """Initialize a new instance of the Mjolnir class.

        Args:
            charm: The charm object that the Mjolnir instance belongs to.
            charm_state: Instance of CharmState.
        """
        super().__init__(charm, "mjolnir")
        self._charm = charm
        self._charm_state = charm_state
        self.framework.observe(charm.on.collect_unit_status, self._on_collect_status)

    @property
    def _pebble_service(self) -> typing.Any:
        """Return instance of pebble service.

        Returns:
            instance of pebble service or none.
        """
        return getattr(self._charm, "pebble_service", None)

    @property
    def _admin_access_token(self) -> typing.Optional[str]:
        """Return admin access token.

        Returns:
            admin access token or none.
        """
        return secret_storage.get_admin_access_token(self._charm)

    def _on_collect_status(self, event: ops.CollectStatusEvent) -> None:
        """Collect status event handler.

        Args:
            event: Collect status event.
        """
        if not self._charm_state.synapse_config.enable_mjolnir:
            return
        container = self._charm.unit.get_container(synapse.SYNAPSE_CONTAINER_NAME)
        if not container.can_connect():
            self._charm.unit.status = ops.MaintenanceStatus("Waiting for pebble")
            return
        mjolnir_service = container.get_services(MJOLNIR_SERVICE_NAME)
        if mjolnir_service:
            logger.debug("%s service already exists, skipping", MJOLNIR_SERVICE_NAME)
            return
        synapse_service = container.get_services(synapse.SYNAPSE_SERVICE_NAME)
        synapse_not_active = [
            service for service in synapse_service.values() if not service.is_running()
        ]
        if not synapse_service or synapse_not_active:
            # The get_membership_room_id does a call to Synapse API in order to get the
            # membership room id. This only works if Synapse is running so that's why
            # the service status is checked here.
            self._charm.unit.status = ops.MaintenanceStatus("Waiting for Synapse")
            return
        try:
            if self.get_membership_room_id() is None:
                status = ops.BlockedStatus(
                    f"{synapse.MJOLNIR_MEMBERSHIP_ROOM} not found and "
                    "is required by Mjolnir. Please, check the logs."
                )
                interval = self._charm.model.config.get("update-status-hook-interval", "")
                logger.error(
                    "The Mjolnir configuration will be done in %s after the room %s is created."
                    "This interval is set in update-status-hook-interval model config.",
                    interval,
                    synapse.MJOLNIR_MEMBERSHIP_ROOM,
                )
                event.add_status(status)
                return
        except synapse.APIError as exc:
            logger.exception(
                "Failed to check for membership_room. Mjolnir will not be configured: %r",
                exc,
            )
            return
        self.enable_mjolnir()
        event.add_status(ops.ActiveStatus())

    def get_membership_room_id(self) -> typing.Optional[str]:
        """Check if membership room exists.

        Returns:
            The room id or None if is not found.
        """
        admin_access_token = self._admin_access_token
        return synapse.get_room_id(
            room_name=synapse.MJOLNIR_MEMBERSHIP_ROOM, admin_access_token=admin_access_token
        )

    def enable_mjolnir(self) -> None:
        """Enable mjolnir service.

        The required steps to enable Mjolnir are:
         - Get an admin access token.
         - Check if the MJOLNIR_MEMBERSHIP_ROOM room is created.
         -- Only users from there will be allowed to join the management room.
         - Create Mjolnir user or get its access token if already exists.
         - Create the management room or get its room id if already exists.
         -- The management room will allow only members of MJOLNIR_MEMBERSHIP_ROOM room to join it.
         - Make the Mjolnir user admin of this room.
         - Create the Mjolnir configuration file.
         - Override Mjolnir user rate limit.
         - Finally, add Mjolnir pebble layer.
        """
        container = self._charm.unit.get_container(synapse.SYNAPSE_CONTAINER_NAME)
        if not container.can_connect():
            self._charm.unit.status = ops.MaintenanceStatus("Waiting for pebble")
            return
        self._charm.model.unit.status = ops.MaintenanceStatus("Configuring Mjolnir")
        mjolnir_user = actions.register_user(
<<<<<<< HEAD
            container, USERNAME, True, self._admin_access_token, str(self._charm_state.server_name)
=======
            container,
            USERNAME,
            True,
            str(self._charm_state.synapse_config.server_name),
            admin_access_token,
>>>>>>> fce8bfbb
        )
        mjolnir_access_token = mjolnir_user.access_token
        room_id = synapse.get_room_id(
            room_name=synapse.MJOLNIR_MANAGEMENT_ROOM, admin_access_token=self._admin_access_token
        )
        if room_id is None:
            logger.info("Room %s not found, creating", synapse.MJOLNIR_MANAGEMENT_ROOM)
            room_id = synapse.create_management_room(admin_access_token=self._admin_access_token)
        # Add the Mjolnir user to the management room
        synapse.make_room_admin(
            user=mjolnir_user,
<<<<<<< HEAD
            server=str(self._charm_state.server_name),
            admin_access_token=self._admin_access_token,
=======
            server=str(self._charm_state.synapse_config.server_name),
            admin_access_token=admin_access_token,
>>>>>>> fce8bfbb
            room_id=room_id,
        )
        synapse.create_mjolnir_config(
            container=container, access_token=mjolnir_access_token, room_id=room_id
        )
        synapse.override_rate_limit(
            user=mjolnir_user,
            admin_access_token=self._admin_access_token,
            charm_state=self._charm_state,
        )
        self._pebble_service.replan_mjolnir(container)
        self._charm.model.unit.status = ops.ActiveStatus()<|MERGE_RESOLUTION|>--- conflicted
+++ resolved
@@ -139,15 +139,11 @@
             return
         self._charm.model.unit.status = ops.MaintenanceStatus("Configuring Mjolnir")
         mjolnir_user = actions.register_user(
-<<<<<<< HEAD
-            container, USERNAME, True, self._admin_access_token, str(self._charm_state.server_name)
-=======
             container,
             USERNAME,
             True,
+            self._admin_access_token,
             str(self._charm_state.synapse_config.server_name),
-            admin_access_token,
->>>>>>> fce8bfbb
         )
         mjolnir_access_token = mjolnir_user.access_token
         room_id = synapse.get_room_id(
@@ -159,13 +155,8 @@
         # Add the Mjolnir user to the management room
         synapse.make_room_admin(
             user=mjolnir_user,
-<<<<<<< HEAD
-            server=str(self._charm_state.server_name),
+            server=str(self._charm_state.synapse_config.server_name),
             admin_access_token=self._admin_access_token,
-=======
-            server=str(self._charm_state.synapse_config.server_name),
-            admin_access_token=admin_access_token,
->>>>>>> fce8bfbb
             room_id=room_id,
         )
         synapse.create_mjolnir_config(
