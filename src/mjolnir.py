# Copyright 2024 Canonical Ltd.
# See LICENSE file for licensing details.

"""Provide the Mjolnir class to represent the Mjolnir plugin for Synapse."""

# disabling due the fact that collect status does many checks
# pylint: disable=too-many-return-statements

import logging
import typing

import ops

import pebble
import synapse
from admin_access_token import AdminAccessTokenService
from charm_state import CharmBaseWithState, CharmState, inject_charm_state

logger = logging.getLogger(__name__)

MJOLNIR_SERVICE_NAME = "mjolnir"
USERNAME = "moderator"


class Mjolnir(ops.Object):  # pylint: disable=too-few-public-methods
    """A class representing the Mjolnir plugin for Synapse application.

    Mjolnir is a moderation tool for Matrix to be used to protect your server from malicious
    invites, spam messages etc.
    See https://github.com/matrix-org/mjolnir/ for more details about it.
    """

    def __init__(self, charm: CharmBaseWithState, token_service: AdminAccessTokenService):
        """Initialize a new instance of the Mjolnir class.

        Args:
            charm: The charm object that the Mjolnir instance belongs to.
            token_service: Instance of Admin Access Token Service.
        """
        super().__init__(charm, "mjolnir")
        self._charm = charm
        self._token_service = token_service
        self.framework.observe(charm.on.collect_unit_status, self._on_collect_status)

    def get_charm(self) -> CharmBaseWithState:
        """Return the current charm.

        Returns:
           The current charm
        """
        return self._charm

    @property
    def _admin_access_token(self) -> typing.Optional[str]:
        """Get admin access token.

        Returns:
            admin access token or None if fails.
        """
        container = self._charm.unit.get_container(synapse.SYNAPSE_CONTAINER_NAME)
        if not container.can_connect():
            logger.exception("Failed to connect to Synapse")
            return None
        access_token = self._token_service.get(container)
        if not access_token:
            logging.error("Admin Access Token was not found, please check the logs.")
            return None
        return access_token

    # Ignoring complexity warning for now
    @inject_charm_state
    def _on_collect_status(  # noqa: C901
        self, event: ops.CollectStatusEvent, charm_state: CharmState
    ) -> None:
        """Collect status event handler.

        Args:
            event: Collect status event.
            charm_state: The charm state.
        """
        if not charm_state.synapse_config.enable_mjolnir:
            return
        # This check is the same done in get_main_unit. It should be refactored
        # to a place where both Charm and Mjolnir can get it.
        peer_relation = self._charm.model.relations[synapse.SYNAPSE_PEER_RELATION_NAME]
        if peer_relation:
            logger.debug(
                "Peer relation found, checking if is main unit before configuring Mjolnir"
            )
<<<<<<< HEAD
            # The default is self._charm.unit.name to make tests that use Harness.begin() work.
            # When not using begin_with_initial_hooks, the peer relation data is not created.
            main_unit_id = peer_relation[0].data[self._charm.app].get("main_unit_id")
=======
            main_unit_id = (
                peer_relation[0].data[self._charm.app].get("main_unit_id", self._charm.unit.name)
            )
>>>>>>> b942afdc
            if not self._charm.unit.name == main_unit_id:
                logger.info("This is not the main unit, skipping Mjolnir configuration")
                return
        container = self._charm.unit.get_container(synapse.SYNAPSE_CONTAINER_NAME)
        if not container.can_connect():
            self._charm.unit.status = ops.MaintenanceStatus("Waiting for Synapse pebble")
            return
        mjolnir_service = container.get_services(MJOLNIR_SERVICE_NAME)
        if mjolnir_service:
            logger.debug("%s service already exists, skipping", MJOLNIR_SERVICE_NAME)
            return
        synapse_service = container.get_services(synapse.SYNAPSE_SERVICE_NAME)
        synapse_not_active = [
            service for service in synapse_service.values() if not service.is_running()
        ]
        if not synapse_service or synapse_not_active:
            # The get_membership_room_id does a call to Synapse API in order to get the
            # membership room id. This only works if Synapse is running so that's why
            # the service status is checked here.
            self._charm.unit.status = ops.MaintenanceStatus("Waiting for Synapse")
            return
        if not self._admin_access_token:
            self._charm.unit.status = ops.MaintenanceStatus(
                "Failed to get admin access token. Please, check the logs."
            )
            return
        try:
            if self.get_membership_room_id(self._admin_access_token) is None:
                status = ops.BlockedStatus(
                    f"{synapse.MJOLNIR_MEMBERSHIP_ROOM} not found and "
                    "is required by Mjolnir. Please, check the logs."
                )
                interval = self._charm.model.config.get("update-status-hook-interval", "")
                logger.error(
                    "The Mjolnir configuration will be done in %s after the room %s is created."
                    "This interval is set in update-status-hook-interval model config.",
                    interval,
                    synapse.MJOLNIR_MEMBERSHIP_ROOM,
                )
                event.add_status(status)
                return
        except synapse.APIError as exc:
            logger.exception(
                "Failed to check for membership_room. Mjolnir will not be configured: %r",
                exc,
            )
            return
        self.enable_mjolnir(charm_state, self._admin_access_token)
        event.add_status(ops.ActiveStatus())

    def get_membership_room_id(self, admin_access_token: str) -> typing.Optional[str]:
        """Check if membership room exists.

        Args:
            admin_access_token: not empty admin access token.

        Returns:
            The room id or None if is not found.
        """
        return synapse.get_room_id(
            room_name=synapse.MJOLNIR_MEMBERSHIP_ROOM, admin_access_token=admin_access_token
        )

    def enable_mjolnir(self, charm_state: CharmState, admin_access_token: str) -> None:
        """Enable mjolnir service.

        The required steps to enable Mjolnir are:
         - Get an admin access token.
         - Check if the MJOLNIR_MEMBERSHIP_ROOM room is created.
         -- Only users from there will be allowed to join the management room.
         - Create Mjolnir user or get its access token if already exists.
         - Create the management room or get its room id if already exists.
         -- The management room will allow only members of MJOLNIR_MEMBERSHIP_ROOM room to join it.
         - Make the Mjolnir user admin of this room.
         - Create the Mjolnir configuration file.
         - Override Mjolnir user rate limit.
         - Finally, add Mjolnir pebble layer.

        Args:
            charm_state: Instance of CharmState.
            admin_access_token: not empty admin access token.
        """
        container = self._charm.unit.get_container(synapse.SYNAPSE_CONTAINER_NAME)
        if not container.can_connect():
            self._charm.unit.status = ops.MaintenanceStatus("Waiting for Synapse pebble")
            return
        self._charm.model.unit.status = ops.MaintenanceStatus("Configuring Mjolnir")
        mjolnir_user = synapse.create_user(
            container,
            USERNAME,
            True,
            admin_access_token,
            str(charm_state.synapse_config.server_name),
        )
        if mjolnir_user is None:
            logger.error("Failed to create Mjolnir user. Mjolnir will not be configured")
            return
        mjolnir_access_token = mjolnir_user.access_token
        room_id = synapse.get_room_id(
            room_name=synapse.MJOLNIR_MANAGEMENT_ROOM, admin_access_token=admin_access_token
        )
        if room_id is None:
            logger.info("Room %s not found, creating", synapse.MJOLNIR_MANAGEMENT_ROOM)
            room_id = synapse.create_management_room(admin_access_token=admin_access_token)
        # Add the Mjolnir user to the management room
        synapse.make_room_admin(
            user=mjolnir_user,
            server=str(charm_state.synapse_config.server_name),
            admin_access_token=admin_access_token,
            room_id=room_id,
        )
        synapse.create_mjolnir_config(
            container=container, access_token=mjolnir_access_token, room_id=room_id
        )
        synapse.override_rate_limit(
            user=mjolnir_user,
            admin_access_token=admin_access_token,
            charm_state=charm_state,
        )
        pebble.replan_mjolnir(container)
        self._charm.model.unit.status = ops.ActiveStatus()<|MERGE_RESOLUTION|>--- conflicted
+++ resolved
@@ -87,15 +87,11 @@
             logger.debug(
                 "Peer relation found, checking if is main unit before configuring Mjolnir"
             )
-<<<<<<< HEAD
             # The default is self._charm.unit.name to make tests that use Harness.begin() work.
             # When not using begin_with_initial_hooks, the peer relation data is not created.
-            main_unit_id = peer_relation[0].data[self._charm.app].get("main_unit_id")
-=======
             main_unit_id = (
                 peer_relation[0].data[self._charm.app].get("main_unit_id", self._charm.unit.name)
             )
->>>>>>> b942afdc
             if not self._charm.unit.name == main_unit_id:
                 logger.info("This is not the main unit, skipping Mjolnir configuration")
                 return
