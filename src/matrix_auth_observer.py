--- conflicted
+++ resolved
@@ -114,15 +114,7 @@
         Returns:
             MatrixAuthConfiguration instance.
         """
-<<<<<<< HEAD
-        homeserver = (
-            charm_state.synapse_config.public_baseurl
-            if charm_state.synapse_config.public_baseurl is not None
-            else f"https://{charm_state.synapse_config.server_name}"
-        )
-=======
         homeserver = charm_state.synapse_config.public_baseurl
->>>>>>> ef700247
         # assuming that shared secret is always found
         container = self._charm.unit.get_container(synapse.SYNAPSE_CONTAINER_NAME)
         shared_secret = synapse.get_registration_shared_secret(container=container)
