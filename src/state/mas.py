# Copyright 2024 Canonical Ltd.
# See LICENSE file for licensing details.

"""State of the Charm."""

import dataclasses
import logging
import secrets
import typing

import ops
from cryptography.hazmat.primitives import serialization
from cryptography.hazmat.primitives.asymmetric import rsa
from ops.model import SecretNotFoundError
from pydantic import BaseModel, Field, ValidationError
from ulid import ULID

from charm_types import DatasourcePostgreSQL

logger = logging.getLogger()

MAS_DATABASE_INTEGRATION_NAME = "mas-database"
MAS_DATABASE_NAME = "mas"
MAS_CONTEXT_LABEL = "mas.context"
MAS_ENCRYPTION_KEY_LENGTH = 32  # This is a requirement per the MAS docs


class MASDatasourceMissingError(Exception):
    """Exception raised when the MAS datasource is not configured."""


class MASContextNotSetError(Exception):
    """Exception raised when the MAS context is not set by the leader."""


class MASContextValidationError(Exception):
    """Exception raised when validation of the MAS Context failed."""


class MASContext(BaseModel):
    """Context used to render MAS configuration file.

    Attrs:
        encryption_key: Used for encrypting cookies and database fields
        signing_key_id: Key ID of RSA signing key
        signing_key_rsa: RSA private key for signing
        synapse_shared_secret: Used to authenticate MAS to the homeserver
        synapse_oidc_client_id: OIDC client ID used by synapse
        synapse_oidc_client_secret: OIDC client secret used by synapse
    """

    encryption_key: str = Field(min_length=64, max_length=64)
    signing_key_id: str = Field(min_length=8, max_length=8)
    signing_key_rsa: str = Field()
    synapse_shared_secret: str = Field(min_length=32, max_length=32)
    synapse_oidc_client_id: str = Field()
    synapse_oidc_client_secret: str = Field(min_length=32, max_length=32)


class SigningKey(typing.NamedTuple):
    """Stores a private key and its ID used for signing.

    Attributes:
        key_id: The key ID
        private_key: The private key
    """

    key_id: str
    private_key: str


def generate_rsa_signing_key() -> SigningKey:
    """Generate the MAS rsa signing key.

    Returns:
        SigningKey: The private_key, key_id pair
    """
    key_id = secrets.token_hex(4)
    private_key = rsa.generate_private_key(public_exponent=65537, key_size=4096)
    # PKCS#8 PEM-encoded RSA is a supported format
    private_bytes = private_key.private_bytes(
        encoding=serialization.Encoding.PEM,
        format=serialization.PrivateFormat.PKCS8,
        encryption_algorithm=serialization.NoEncryption(),
    )
    return SigningKey(key_id, private_bytes.decode())


@dataclasses.dataclass(frozen=True)
class MASConfiguration:
    """Information needed to configure MAS.

    Attributes:
        datasource: datasource information.
        mas_context: MAS context to render configuration file.
        database_uri: The database URI used in MAS config.
        mas_prefix: The MAS listening prefix.
    """

    datasource: DatasourcePostgreSQL
    mas_context: MASContext

    @property
    def database_uri(self) -> str:
        """Build the database uri from datasource.

        Returns:
            str: The database uri
        """
        user = self.datasource["user"]
        password = self.datasource["password"]
        host = self.datasource["host"]
        port = self.datasource["port"]
        return f"postgresql://{user}:{password}@{host}:{port}/{MAS_DATABASE_NAME}"

    @property
    def mas_prefix(self) -> str:
        """Return the mas prefix.

        Returns:
            str: The MAS listening prefix
        """
<<<<<<< HEAD
        return "/auth/"
=======
        return "/auth"
>>>>>>> 83c9b1f6

    @classmethod
    def from_charm(cls, charm: ops.CharmBase) -> "MASConfiguration":
        """State component containing MAS configuration information.

        Args:
            charm: The synapse charm

        Raises:
            MASContextNotSetError: When the leader has not set the MAS context.
            MASContextValidationError: When the parsed MAS context is not valid.

        Returns:
            MASConfiguration: The MAS configuration state component.
        """
        cls.validate(charm)
        # pylint: disable=protected-access
        datasource = charm._mas_database.get_relation_as_datasource()  # type: ignore

        try:
            secret = charm.model.get_secret(label=MAS_CONTEXT_LABEL)
            mas_context_secret = secret.get_content()
        except SecretNotFoundError:
            # pylint: disable=raise-missing-from
            # We don't use "raise MASContextNotSetError from exc" here
            # because SecretNotFoundError is not relevant to our error case.
            if not charm.unit.is_leader():
                logger.warning("Waiting for leader to set MAS context in secrets.")
                raise MASContextNotSetError("Waiting for leader to set MAS context.")

            # The leader unit skips raising the above exception to generate the initial values
<<<<<<< HEAD
            # for the MAS context and put them in juju secret which can be picked up by pees units
=======
            # for the MAS context and put them in juju secret which can be picked up by peer units
>>>>>>> 83c9b1f6
            signing_key = generate_rsa_signing_key()
            mas_context_secret = {
                "encryption-key": secrets.token_hex(MAS_ENCRYPTION_KEY_LENGTH),
                "signing-key-id": signing_key.key_id,
                "signing-key-rsa": signing_key.private_key,
                "synapse-shared-secret": secrets.token_hex(16),
                "synapse-oidc-client-id": str(ULID()),
                "synapse-oidc-client-secret": secrets.token_hex(16),
            }
            secret = charm.app.add_secret(content=mas_context_secret, label=MAS_CONTEXT_LABEL)

        try:
            mas_context = MASContext(
                encryption_key=mas_context_secret["encryption-key"],
                signing_key_id=mas_context_secret["signing-key-id"],
                signing_key_rsa=mas_context_secret["signing-key-rsa"],
                synapse_shared_secret=mas_context_secret["synapse-shared-secret"],
                synapse_oidc_client_id=mas_context_secret["synapse-oidc-client-id"],
                synapse_oidc_client_secret=mas_context_secret["synapse-oidc-client-secret"],
            )
        except ValidationError as exc:
            logger.exception("Error validating MAS context.")
            raise MASContextValidationError("MAS secret content validation failed") from exc

        return cls(datasource=datasource, mas_context=mas_context)

    @classmethod
    def validate(cls, charm: ops.CharmBase) -> None:
        """State component containing MAS configuration information.

        Args:
            charm: The synapse charm

        Raises:
            MASDatasourceMissingError: when mas-database integration is missing.
        """
        if not charm.model.relations.get(MAS_DATABASE_INTEGRATION_NAME):
            raise MASDatasourceMissingError("Waiting for mas-database integration.")<|MERGE_RESOLUTION|>--- conflicted
+++ resolved
@@ -120,11 +120,7 @@
         Returns:
             str: The MAS listening prefix
         """
-<<<<<<< HEAD
         return "/auth/"
-=======
-        return "/auth"
->>>>>>> 83c9b1f6
 
     @classmethod
     def from_charm(cls, charm: ops.CharmBase) -> "MASConfiguration":
@@ -156,11 +152,7 @@
                 raise MASContextNotSetError("Waiting for leader to set MAS context.")
 
             # The leader unit skips raising the above exception to generate the initial values
-<<<<<<< HEAD
-            # for the MAS context and put them in juju secret which can be picked up by pees units
-=======
             # for the MAS context and put them in juju secret which can be picked up by peer units
->>>>>>> 83c9b1f6
             signing_key = generate_rsa_signing_key()
             mas_context_secret = {
                 "encryption-key": secrets.token_hex(MAS_ENCRYPTION_KEY_LENGTH),
