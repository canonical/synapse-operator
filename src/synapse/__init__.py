--- conflicted
+++ resolved
@@ -76,11 +76,8 @@
     enable_media,
     enable_metrics,
     enable_redis,
-<<<<<<< HEAD
+    enable_replication,
     enable_room_list_publication_rules,
-=======
-    enable_replication,
->>>>>>> 3d68ceb1
     enable_saml,
     enable_serve_server_wellknown,
     enable_smtp,
