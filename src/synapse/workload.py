--- conflicted
+++ resolved
@@ -301,489 +301,6 @@
         raise WorkloadError("Validate config failed, please check the logs")
 
 
-<<<<<<< HEAD
-def enable_metrics(current_yaml: dict) -> None:
-    """Change the Synapse configuration to enable metrics.
-
-    Args:
-    current_yaml: current configuration.
-
-    Raises:
-        EnableMetricsError: something went wrong enabling metrics.
-    """
-    try:
-        metric_listener = {
-            "port": int(SYNAPSE_EXPORTER_PORT),
-            "type": "metrics",
-            "bind_addresses": ["::"],
-        }
-        current_yaml["listeners"].extend([metric_listener])
-        current_yaml["enable_metrics"] = True
-    except KeyError as exc:
-        raise EnableMetricsError(str(exc)) from exc
-
-
-def enable_replication(current_yaml: dict) -> None:
-    """Change the Synapse configuration to enable replication.
-
-    Args:
-        current_yaml: current configuration.
-
-    Raises:
-        WorkloadError: something went wrong enabling replication.
-    """
-    try:
-        resources = {"names": ["replication"]}
-        replication_listener = {
-            "port": 8035,
-            "type": "http",
-            "bind_addresses": ["::"],
-            "resources": [resources],
-        }
-        current_yaml["listeners"].extend([replication_listener])
-    except KeyError as exc:
-        raise WorkloadError(str(exc)) from exc
-
-
-def enable_forgotten_room_retention(current_yaml: dict) -> None:
-    """Change the Synapse configuration to enable forgotten_room_retention_period.
-
-    Args:
-        current_yaml: current configuration.
-    """
-    current_yaml["forgotten_room_retention_period"] = "28d"
-
-
-def enable_media_retention(current_yaml: dict) -> None:
-    """Change the Synapse configuration to enable media retention.
-
-    Args:
-        current_yaml: current configuration.
-    """
-    current_yaml["media_retention"] = {
-        "remote_media_lifetime": "14d",
-        "local_media_lifetime": "28d",
-    }
-
-
-def enable_stale_devices_deletion(current_yaml: dict) -> None:
-    """Change the Synapse configuration to delete stale devices.
-
-    Args:
-        current_yaml: current configuration.
-    """
-    current_yaml["delete_stale_devices_after"] = "1y"
-
-
-def disable_password_config(current_yaml: dict) -> None:
-    """Change the Synapse configuration to disable password config.
-
-    Args:
-        current_yaml: current configuration.
-    """
-    current_yaml["password_config"] = {"enabled": False}
-
-
-def disable_room_list_search(current_yaml: dict) -> None:
-    """Change the Synapse configuration to disable room_list_search.
-
-    Args:
-        current_yaml: current configuration.
-    """
-    current_yaml["enable_room_list_search"] = False
-
-
-def enable_serve_server_wellknown(current_yaml: dict) -> None:
-    """Change the Synapse configuration to enable server wellknown file.
-
-    Args:
-        current_yaml: current configuration.
-    """
-    current_yaml["serve_server_wellknown"] = True
-
-
-def enable_instance_map(current_yaml: dict, charm_state: CharmState) -> None:
-    """Change the Synapse configuration to instance_map config.
-
-    Args:
-        current_yaml: current configuration.
-        charm_state: Instance of CharmState.
-    """
-    current_yaml["instance_map"] = charm_state.instance_map_config
-
-
-def enable_stream_writers(current_yaml: dict, charm_state: CharmState) -> None:
-    """Change the Synapse configuration to stream_writers config.
-
-    Args:
-        current_yaml: current configuration.
-        charm_state: Instance of CharmState.
-    """
-    persisters = []
-    if charm_state.instance_map_config is not None:
-        persisters = [
-            key
-            for key in charm_state.instance_map_config.keys()
-            if key not in ["main", "federationsender1"]
-        ]
-        persisters.sort()
-    if persisters is not None:
-        current_yaml["stream_writers"] = {"events": persisters}
-    else:
-        logger.error("Enable stream writers called but no persisters found. Verify peer relation.")
-
-
-def enable_federation_sender(current_yaml: dict) -> None:
-    """Change the Synapse configuration to federation sender config.
-
-    Args:
-        current_yaml: current configuration.
-    """
-    current_yaml["send_federation"] = False
-    current_yaml["federation_sender_instances"] = ["federation_sender1"]
-
-
-def enable_federation_domain_whitelist(current_yaml: dict, charm_state: CharmState) -> None:
-    """Change the Synapse configuration to enable federation_domain_whitelist.
-
-    Args:
-        current_yaml: current configuration.
-        charm_state: Instance of CharmState.
-
-    Raises:
-        WorkloadError: something went wrong enabling configuration.
-    """
-    try:
-        federation_domain_whitelist = charm_state.synapse_config.federation_domain_whitelist
-        if federation_domain_whitelist is not None:
-            current_yaml["federation_domain_whitelist"] = _create_tuple_from_string_list(
-                federation_domain_whitelist
-            )
-    except KeyError as exc:
-        raise WorkloadError(str(exc)) from exc
-
-
-def enable_trusted_key_servers(current_yaml: dict, charm_state: CharmState) -> None:
-    """Change the Synapse configuration to set trusted_key_servers.
-
-    Args:
-        current_yaml: current configuration.
-        charm_state: Instance of CharmState.
-
-    Raises:
-        WorkloadError: something went wrong enabling configuration.
-    """
-    try:
-        trusted_key_servers = charm_state.synapse_config.trusted_key_servers
-        if trusted_key_servers is not None:
-            current_yaml["trusted_key_servers"] = tuple(
-                {"server_name": f"{item}"}
-                for item in _create_tuple_from_string_list(trusted_key_servers)
-            )
-    except KeyError as exc:
-        raise WorkloadError(str(exc)) from exc
-
-
-def enable_allow_public_rooms_over_federation(current_yaml: dict) -> None:
-    """Change the Synapse configuration to allow public rooms in federation.
-
-    Args:
-        current_yaml: current configuration.
-    """
-    current_yaml["allow_public_rooms_over_federation"] = True
-
-
-def _create_tuple_from_string_list(string_list: str) -> tuple[str, ...]:
-    """Format IP range whitelist.
-
-    Args:
-        string_list: comma separated list configuration.
-
-    Returns:
-        Tuple as expected by Synapse.
-    """
-    return tuple(item.strip() for item in string_list.split(","))
-
-
-def enable_ip_range_whitelist(current_yaml: dict, charm_state: CharmState) -> None:
-    """Change the Synapse configuration to enable ip_range_whitelist.
-
-    Args:
-        current_yaml: current configuration.
-        charm_state: Instance of CharmState.
-
-    Raises:
-        WorkloadError: something went wrong enabling configuration.
-    """
-    try:
-        ip_range_whitelist = charm_state.synapse_config.ip_range_whitelist
-        if ip_range_whitelist is None:
-            logger.warning("enable_ip_range_whitelist called but config is empty")
-            return
-        current_yaml["ip_range_whitelist"] = _create_tuple_from_string_list(ip_range_whitelist)
-    except KeyError as exc:
-        raise WorkloadError(str(exc)) from exc
-
-
-def _get_mjolnir_config(access_token: str, room_id: str) -> typing.Dict:
-    """Create config as expected by mjolnir.
-
-    Args:
-        access_token: access token to be used by the mjolnir bot.
-        room_id: management room id monitored by the Mjolnir.
-
-    Returns:
-        Mjolnir configuration
-    """
-    with open("templates/mjolnir_production.yaml", encoding="utf-8") as mjolnir_config_file:
-        config = yaml.safe_load(mjolnir_config_file)
-        config["homeserverUrl"] = SYNAPSE_URL
-        config["rawHomeserverUrl"] = SYNAPSE_URL
-        config["accessToken"] = access_token
-        config["managementRoom"] = room_id
-        return config
-
-
-def create_mjolnir_config(container: ops.Container, access_token: str, room_id: str) -> None:
-    """Create mjolnir configuration.
-
-    Args:
-        container: Container of the charm.
-        access_token: access token to be used by the Mjolnir.
-        room_id: management room id monitored by the Mjolnir.
-
-    Raises:
-        CreateMjolnirConfigError: something went wrong creating mjolnir config.
-    """
-    try:
-        config = _get_mjolnir_config(access_token, room_id)
-        container.push(MJOLNIR_CONFIG_PATH, yaml.safe_dump(config), make_dirs=True)
-    except ops.pebble.PathError as exc:
-        raise CreateMjolnirConfigError(str(exc)) from exc
-
-
-def _create_pysaml2_config(charm_state: CharmState) -> typing.Dict:
-    """Create config as expected by pysaml2.
-
-    Args:
-        charm_state: Instance of CharmState.
-
-    Returns:
-        Pysaml2 configuration.
-
-    Raises:
-        EnableSAMLError: if SAML configuration is not found.
-    """
-    if charm_state.saml_config is None:
-        raise EnableSAMLError(
-            "SAML Configuration not found. "
-            "Please verify the integration between SAML Integrator and Synapse."
-        )
-
-    saml_config = charm_state.saml_config
-    entity_id = (
-        charm_state.synapse_config.public_baseurl
-        if charm_state.synapse_config.public_baseurl is not None
-        else f"https://{charm_state.synapse_config.server_name}"
-    )
-    sp_config = {
-        "metadata": {
-            "remote": [
-                {
-                    "url": saml_config["metadata_url"],
-                },
-            ],
-        },
-        "allow_unknown_attributes": True,
-        "service": {
-            "sp": {
-                "entityId": entity_id,
-                "allow_unsolicited": True,
-            },
-        },
-    }
-    # login.staging.ubuntu.com and login.ubuntu.com
-    # dont send uid in SAMLResponse so this will map
-    # as expected
-    if "ubuntu.com" in saml_config["metadata_url"]:
-        sp_config["attribute_map_dir"] = "/usr/local/attributemaps"
-
-    return sp_config
-
-
-def enable_saml(current_yaml: dict, charm_state: CharmState) -> None:
-    """Change the Synapse configuration to enable SAML.
-
-    Args:
-        current_yaml: current configuration.
-        charm_state: Instance of CharmState.
-
-    Raises:
-        EnableSAMLError: something went wrong enabling SAML.
-    """
-    try:
-        if charm_state.synapse_config.public_baseurl is not None:
-            current_yaml["public_baseurl"] = charm_state.synapse_config.public_baseurl
-        # enable x_forwarded to pass expected headers
-        current_listeners = current_yaml["listeners"]
-        updated_listeners = [
-            {
-                **item,
-                "x_forwarded": (
-                    True
-                    if "x_forwarded" in item and not item["x_forwarded"]
-                    else item.get("x_forwarded", False)
-                ),
-            }
-            for item in current_listeners
-        ]
-        current_yaml["listeners"] = updated_listeners
-        current_yaml["saml2_enabled"] = True
-        current_yaml["saml2_config"] = {}
-        current_yaml["saml2_config"]["sp_config"] = _create_pysaml2_config(charm_state)
-        user_mapping_provider_config = {
-            "config": {
-                "mxid_source_attribute": "uid",
-                "grandfathered_mxid_source_attribute": "uid",
-                "mxid_mapping": "dotreplace",
-            },
-        }
-        current_yaml["saml2_config"]["user_mapping_provider"] = user_mapping_provider_config
-    except KeyError as exc:
-        raise EnableSAMLError(str(exc)) from exc
-
-
-def enable_smtp(current_yaml: dict, charm_state: CharmState) -> None:
-    """Change the Synapse configuration to enable SMTP.
-
-    Args:
-        current_yaml: current configuration.
-        charm_state: Instance of CharmState.
-
-    Raises:
-        EnableSMTPError: something went wrong enabling SMTP.
-    """
-    try:
-        current_yaml["email"] = {}
-        current_yaml["email"]["enable_notifs"] = charm_state.synapse_config.enable_email_notifs
-        current_yaml["email"]["notif_from"] = charm_state.synapse_config.notif_from
-
-        if charm_state.smtp_config is None:
-            raise EnableSMTPError(
-                "SMTP Configuration not found. "
-                "Please verify the integration between SMTP Integrator and Synapse."
-            )
-
-        smtp_config = charm_state.smtp_config
-        current_yaml["email"]["smtp_host"] = smtp_config["host"]
-        current_yaml["email"]["smtp_port"] = smtp_config["port"]
-        if charm_state.smtp_config["user"] is not None:
-            current_yaml["email"]["smtp_user"] = smtp_config["user"]
-        if charm_state.smtp_config["password"] is not None:
-            current_yaml["email"]["smtp_pass"] = smtp_config["password"]
-        current_yaml["email"]["enable_tls"] = smtp_config["enable_tls"]
-        current_yaml["email"]["force_tls"] = smtp_config["force_tls"]
-        current_yaml["email"]["require_transport_security"] = smtp_config[
-            "require_transport_security"
-        ]
-    except KeyError as exc:
-        raise EnableSMTPError(str(exc)) from exc
-
-
-def enable_media(current_yaml: dict, charm_state: CharmState) -> None:
-    """Change the Synapse configuration to enable S3.
-
-    Args:
-        current_yaml: Current Configuration.
-        charm_state: Instance of CharmState.
-
-    Raises:
-        WorkloadError: something went wrong enabling S3.
-    """
-    try:
-        if charm_state.media_config is None:
-            raise WorkloadError(
-                "Media Configuration not found. "
-                "Please verify the integration between Media and Synapse."
-            )
-        current_yaml["media_storage_providers"] = [
-            {
-                "module": "s3_storage_provider.S3StorageProviderBackend",
-                "store_local": True,
-                "store_remote": True,
-                "store_synchronous": True,
-                "config": {
-                    "bucket": charm_state.media_config["bucket"],
-                    "region_name": charm_state.media_config["region_name"],
-                    "endpoint_url": charm_state.media_config["endpoint_url"],
-                    "access_key_id": charm_state.media_config["access_key_id"],
-                    "secret_access_key": charm_state.media_config["secret_access_key"],
-                    "prefix": charm_state.media_config["prefix"],
-                },
-            },
-        ]
-    except KeyError as exc:
-        raise WorkloadError(str(exc)) from exc
-
-
-def enable_redis(current_yaml: dict, charm_state: CharmState) -> None:
-    """Change the Synapse configuration to enable Redis.
-
-    Args:
-        current_yaml: current configuration.
-        charm_state: Instance of CharmState.
-
-    Raises:
-        WorkloadError: something went wrong enabling SMTP.
-    """
-    try:
-        current_yaml["redis"] = {}
-
-        if charm_state.redis_config is None:
-            raise WorkloadError(
-                "Redis Configuration not found. "
-                "Please verify the integration between Redis and Synapse."
-            )
-
-        redis_config = charm_state.redis_config
-        current_yaml["redis"]["enabled"] = True
-        current_yaml["redis"]["host"] = redis_config["host"]
-        current_yaml["redis"]["port"] = redis_config["port"]
-    except KeyError as exc:
-        raise WorkloadError(str(exc)) from exc
-
-
-def enable_room_list_publication_rules(current_yaml: dict, charm_state: CharmState) -> None:
-    """Change the Synapse configuration to enable room_list_publication_rules.
-
-    This configuration is based on publish_rooms_allowlist charm configuration.
-    Once is set, a deny rule is added to prevent any other user to publish rooms.
-
-    Args:
-        current_yaml: current configuration.
-        charm_state: Instance of CharmState.
-
-    Raises:
-        WorkloadError: something went wrong enabling room_list_publication_rules.
-    """
-    room_list_publication_rules = []
-    # checking publish_rooms_allowlist to fix union-attr mypy error
-    publish_rooms_allowlist = charm_state.synapse_config.publish_rooms_allowlist
-    if publish_rooms_allowlist:
-        for user in publish_rooms_allowlist:
-            rule = {"user_id": user, "alias": "*", "room_id": "*", "action": "allow"}
-            room_list_publication_rules.append(rule)
-
-    if len(room_list_publication_rules) == 0:
-        raise WorkloadError("publish_rooms_allowlist has unexpected value. Please, verify it.")
-
-    last_rule = {"user_id": "*", "alias": "*", "room_id": "*", "action": "deny"}
-    room_list_publication_rules.append(last_rule)
-    current_yaml["room_list_publication_rules"] = room_list_publication_rules
-
-
-=======
->>>>>>> 9c4f9fc3
 def reset_instance(container: ops.Container) -> None:
     """Erase data and config server_name.
 
