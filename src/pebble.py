#!/usr/bin/env python3

# Copyright 2024 Canonical Ltd.
# See LICENSE file for licensing details.

"""Class to interact with pebble."""

import logging
import typing

import ops
import yaml
from ops.pebble import Check

import synapse
from charm_state import CharmState
from irc_bridge import enable_irc_bridge

logger = logging.getLogger(__name__)

STATS_EXPORTER_SERVICE_NAME = "stats-exporter"


class PebbleServiceError(Exception):
    """Exception raised when something fails while interacting with Pebble.

    Attrs:
        msg (str): Explanation of the error.
    """

    def __init__(self, msg: str):
        """Initialize a new instance of the PebbleServiceError exception.

        Args:
            msg (str): Explanation of the error.
        """
        self.msg = msg


def check_synapse_ready() -> ops.pebble.CheckDict:
    """Return the Synapse container ready check.

    Returns:
        Dict: check object converted to its dict representation.
    """
    check = Check(synapse.CHECK_READY_NAME)
    check.override = "replace"
    check.level = "ready"
    check.http = {"url": f"{synapse.SYNAPSE_URL}/health"}
    return check.to_dict()


def check_synapse_alive() -> ops.pebble.CheckDict:
    """Return the Synapse container alive check.

    Returns:
        Dict: check object converted to its dict representation.
    """
    check = Check(synapse.CHECK_ALIVE_NAME)
    check.override = "replace"
    check.level = "alive"
    check.tcp = {"port": synapse.SYNAPSE_PORT}
    return check.to_dict()


def restart_synapse(
    charm_state: CharmState, container: ops.model.Container, is_main: bool = True
) -> None:
    """Restart Synapse service.

    This will force a restart even if its plan hasn't changed.

    Args:
        charm_state: Instance of CharmState
        container: Synapse container.
        is_main: if unit is main.
    """
    logger.debug("Restarting the Synapse container. Main: %s", str(is_main))
    container.add_layer(
        synapse.SYNAPSE_SERVICE_NAME, _pebble_layer(charm_state, is_main), combine=True
    )
    container.add_layer(
        synapse.SYNAPSE_CRON_SERVICE_NAME, _cron_pebble_layer(charm_state), combine=True
    )
    container.restart(synapse.SYNAPSE_SERVICE_NAME)


def check_nginx_ready() -> ops.pebble.CheckDict:
    """Return the Synapse NGINX container check.

    Returns:
        Dict: check object converted to its dict representation.
    """
    check = Check(synapse.CHECK_NGINX_READY_NAME)
    check.override = "replace"
    check.level = "ready"
    check.http = {"url": f"http://localhost:{synapse.SYNAPSE_NGINX_PORT}/health"}
    return check.to_dict()


def check_mjolnir_ready() -> ops.pebble.CheckDict:
    """Return the Synapse Mjolnir service check.

    Returns:
        Dict: check object converted to its dict representation.
    """
    check = Check(synapse.CHECK_MJOLNIR_READY_NAME)
    check.override = "replace"
    check.level = "ready"
    check.http = {"url": f"http://localhost:{synapse.MJOLNIR_HEALTH_PORT}/healthz"}
    return check.to_dict()


def check_irc_bridge_ready() -> ops.pebble.CheckDict:
    """Return the Synapse IRC bridge service check.

    Returns:
        Dict: check object converted to its dict representation.
    """
    check = Check(synapse.CHECK_IRC_BRIDGE_READY_NAME)
    check.override = "replace"
    check.level = "ready"
    check.http = {"url": f"http://localhost:{synapse.IRC_BRIDGE_HEALTH_PORT}/health"}
    return check.to_dict()


def replan_nginx(container: ops.model.Container, main_unit_address: str) -> None:
    """Replan Synapse NGINX service and regenerate configuration.

    Args:
        container: Charm container.
        main_unit_address: Main unit address to be used in configuration.
    """
    container.add_layer("synapse-nginx", _nginx_pebble_layer(), combine=True)
    synapse.generate_nginx_config(container=container, main_unit_address=main_unit_address)
    container.replan()


def replan_mjolnir(container: ops.model.Container) -> None:
    """Replan Synapse Mjolnir service.

    Args:
        container: Charm container.
    """
    container.add_layer("synapse-mjolnir", _mjolnir_pebble_layer(), combine=True)
    container.replan()


def replan_irc_bridge(container: ops.model.Container) -> None:
    """Replan Synapse IRC bridge service.

    Args:
        container: Charm container.
    """
    container.add_layer("synapse-irc", _irc_bridge_pebble_layer(), combine=True)
    container.replan()


def replan_stats_exporter(container: ops.model.Container, charm_state: CharmState) -> None:
    """Replan Synapse StatsExporter service.

    Args:
        container: Charm container.
        charm_state: Instance of CharmState.
    """
    layer = _stats_exporter_pebble_layer()
    datasource = charm_state.datasource
    if datasource is not None:
        layer["services"][STATS_EXPORTER_SERVICE_NAME]["environment"] = {
            "PROM_SYNAPSE_DATABASE": datasource["db"],
            "PROM_SYNAPSE_HOST": datasource["host"],
            "PROM_SYNAPSE_PORT": datasource["port"],
            "PROM_SYNAPSE_USER": datasource["user"],
            "PROM_SYNAPSE_PASSWORD": datasource["password"],
        }
        try:
            container.add_layer(STATS_EXPORTER_SERVICE_NAME, layer, combine=True)
            container.start(STATS_EXPORTER_SERVICE_NAME)
        except ops.pebble.Error as e:
            # Error being ignore to prevent Synapse Stats Exporter to affect
            # Synapse. This can be caught in logs or using Prometheus alert.
            logger.debug("Ignoring error while restarting Synapse Stats Exporter")
            logger.exception(str(e))


def _get_synapse_config(container: ops.model.Container) -> dict:
    """Get the current Synapse configuration.

    Args:
        container: Synapse container.

    Returns:
        dict: Synapse configuration.

    Raises:
        PebbleServiceError: if something goes wrong while interacting with Pebble.
    """
    try:
        config = container.pull(synapse.SYNAPSE_CONFIG_PATH).read()
        current_synapse_config = yaml.safe_load(config)
        return current_synapse_config
    except ops.pebble.PathError as exc:
        raise PebbleServiceError(str(exc)) from exc


def _push_synapse_config(
    container: ops.model.Container,
    current_synapse_config: dict,
    config_path: str = synapse.SYNAPSE_CONFIG_PATH,
) -> None:
    """Push the Synapse configuration to the container.

    Args:
        container: Synapse container.
        current_synapse_config: Synapse configuration.
        config_path: Synapse configuration file path.

    Raises:
        PebbleServiceError: if something goes wrong while interacting with Pebble.
    """
    try:
        container.push(config_path, yaml.dump(current_synapse_config).encode("utf-8"))
    except ops.pebble.PathError as exc:
        raise PebbleServiceError(str(exc)) from exc


def get_worker_config(unit_number: str) -> dict:
    """Get worker configuration.

    Args:
        unit_number: Unit number to be used in the worker_name field.

    Returns:
        Worker configuration.
    """
    worker_config = {
        "worker_app": "synapse.app.generic_worker",
        "worker_name": f"worker{unit_number}",
        "worker_listeners": [
            {
                "type": "http",
                "bind_addresses": ["::"],
                "port": 8008,
                "x_forwarded": True,
                "resources": [{"names": ["client", "federation"]}],
            },
            {
                "type": "http",
                "bind_addresses": ["::"],
                "port": 8034,
                "resources": [{"names": ["replication"]}],
            },
        ],
        "worker_log_config": "/data/log.config",
    }
    return worker_config


# The complexity of this method will be reviewed.
<<<<<<< HEAD
def change_config(  # noqa: C901  # pylint: disable=too-many-branches
    charm_state: CharmState, container: ops.model.Container
) -> None:
    """Change the configuration.
=======
def change_config(  # noqa: C901 pylint: disable=too-many-branches
    charm_state: CharmState,
    container: ops.model.Container,
    is_main: bool = True,
    unit_number: str = "",
) -> None:
    """Change the configuration (main and worker).
>>>>>>> 3d68ceb1

    Args:
        charm_state: Instance of CharmState
        container: Charm container.
        is_main: if unit is main.
        unit_number: unit number id to set the worker name.

    Raises:
        PebbleServiceError: if something goes wrong while interacting with Pebble.
    """
    try:
        synapse.execute_migrate_config(container=container, charm_state=charm_state)
        current_synapse_config = _get_synapse_config(container)
        synapse.enable_metrics(current_synapse_config)
        synapse.enable_forgotten_room_retention(current_synapse_config)
        synapse.enable_serve_server_wellknown(current_synapse_config)
        synapse.enable_replication(current_synapse_config)
        if charm_state.instance_map_config is not None:
            logger.debug("pebble.change_config: Enabling instance_map")
            synapse.enable_instance_map(current_synapse_config, charm_state=charm_state)
            logger.debug("pebble.change_config: Enabling stream_writers")
            synapse.enable_stream_writers(current_synapse_config, charm_state=charm_state)
        if charm_state.saml_config is not None:
            logger.debug("pebble.change_config: Enabling SAML")
            synapse.enable_saml(current_synapse_config, charm_state=charm_state)
        if charm_state.smtp_config is not None:
            logger.debug("pebble.change_config: Enabling SMTP")
            synapse.enable_smtp(current_synapse_config, charm_state=charm_state)
        if charm_state.media_config is not None:
            logger.debug("pebble.change_config: Enabling Media")
            synapse.enable_media(current_synapse_config, charm_state=charm_state)
        if charm_state.redis_config is not None:
            logger.debug("pebble.change_config: Enabling Redis")
            synapse.enable_redis(current_synapse_config, charm_state=charm_state)
        if not charm_state.synapse_config.enable_password_config:
            synapse.disable_password_config(current_synapse_config)
        if charm_state.synapse_config.federation_domain_whitelist:
            synapse.enable_federation_domain_whitelist(
                current_synapse_config, charm_state=charm_state
            )
        if charm_state.synapse_config.allow_public_rooms_over_federation:
            synapse.enable_allow_public_rooms_over_federation(current_synapse_config)
        if not charm_state.synapse_config.enable_room_list_search:
            synapse.disable_room_list_search(current_synapse_config)
        if charm_state.synapse_config.trusted_key_servers:
            synapse.enable_trusted_key_servers(current_synapse_config, charm_state=charm_state)
        if charm_state.synapse_config.ip_range_whitelist:
            synapse.enable_ip_range_whitelist(current_synapse_config, charm_state=charm_state)
        if charm_state.datasource:
            logger.info("Synapse Stats Exporter enabled.")
            replan_stats_exporter(container=container, charm_state=charm_state)
<<<<<<< HEAD
        if charm_state.synapse_config.enable_irc_bridge:
            logger.info("Synapse IRC bridge enabled.")
            enable_irc_bridge(container=container, charm_state=charm_state)
            synapse.add_app_service_config_field(current_synapse_config)
            replan_irc_bridge(container=container)
=======
        # Push worker configuration
        _push_synapse_config(
            container,
            get_worker_config(unit_number),
            config_path=synapse.SYNAPSE_WORKER_CONFIG_PATH,
        )
        # Push main configuration
>>>>>>> 3d68ceb1
        _push_synapse_config(container, current_synapse_config)
        synapse.validate_config(container=container)
        restart_synapse(container=container, charm_state=charm_state, is_main=is_main)
    except (synapse.WorkloadError, ops.pebble.PathError) as exc:
        raise PebbleServiceError(str(exc)) from exc


def enable_redis(charm_state: CharmState, container: ops.model.Container) -> None:
    """Enable Redis while receiving on_redis_relation_updated event.

    Args:
        container: Charm container.
        charm_state: Instance of CharmState.

    Raises:
        PebbleServiceError: if something goes wrong while interacting with Pebble.
    """
    try:
        logger.debug("pebble.enable_redis: Enabling Redis")
        current_yaml = _get_synapse_config(container)
        synapse.enable_redis(current_yaml, charm_state=charm_state)
        _push_synapse_config(container, current_yaml)
        restart_synapse(container=container, charm_state=charm_state)
    except (synapse.WorkloadError, ops.pebble.PathError) as exc:
        raise PebbleServiceError(str(exc)) from exc


def enable_saml(charm_state: CharmState, container: ops.model.Container) -> None:
    """Enable SAML while receiving on_saml_data_available event.

    Args:
        charm_state: Instance of CharmState
        container: Charm container.

    Raises:
        PebbleServiceError: if something goes wrong while interacting with Pebble.
    """
    try:
        logger.debug("pebble.enable_saml: Enabling SAML")
        current_yaml = _get_synapse_config(container)
        synapse.enable_saml(current_yaml, charm_state=charm_state)
        _push_synapse_config(container, current_yaml)
        restart_synapse(container=container, charm_state=charm_state)
    except (synapse.WorkloadError, ops.pebble.PathError) as exc:
        raise PebbleServiceError(str(exc)) from exc


def enable_smtp(charm_state: CharmState, container: ops.model.Container) -> None:
    """Enable SMTP while receiving on_smtp_data_available event.

    Args:
        charm_state: Instance of CharmState
        container: Charm container.

    Raises:
        PebbleServiceError: if something goes wrong while interacting with Pebble.
    """
    try:
        logger.debug("pebble.enable_smtp: Enabling SMTP")
        current_yaml = _get_synapse_config(container)
        synapse.enable_smtp(current_yaml, charm_state=charm_state)
        _push_synapse_config(container, current_yaml)
        restart_synapse(container=container, charm_state=charm_state)
    except (synapse.WorkloadError, ops.pebble.PathError) as exc:
        raise PebbleServiceError(str(exc)) from exc


def enable_media(charm_state: CharmState, container: ops.model.Container) -> None:
    """Enable S3 Media while receiving on_media_data_available event.

    Args:
        charm_state: Instance of CharmState
        container: Charm container.

    Raises:
        PebbleServiceError: if something goes wrong while interacting with Pebble.
    """
    try:
        logger.debug("pebble.enable_media: Enabling Media")
        current_yaml = _get_synapse_config(container)
        synapse.enable_media(current_yaml, charm_state=charm_state)
        _push_synapse_config(container, current_yaml)
        restart_synapse(container=container, charm_state=charm_state)
    except (synapse.WorkloadError, ops.pebble.PathError) as exc:
        raise PebbleServiceError(str(exc)) from exc


def reset_instance(charm_state: CharmState, container: ops.model.Container) -> None:
    """Reset instance.

    Args:
        charm_state: Instance of CharmState
        container: Charm container.

    Raises:
        PebbleServiceError: if something goes wrong while interacting with Pebble.
    """
    # This is needed in the case of relation with Postgresql.
    # If there is open connections it won't be possible to drop the database.
    try:
        logger.info("Replan service to not restart")
        container.add_layer(
            synapse.SYNAPSE_CONTAINER_NAME,
            _pebble_layer_without_restart(charm_state),
            combine=True,
        )
        container.replan()
        logger.info("Stop Synapse instance")
        container.stop(synapse.SYNAPSE_SERVICE_NAME)
        logger.info("Erase Synapse data")
        synapse.reset_instance(container)
    except ops.pebble.PathError as exc:
        raise PebbleServiceError(str(exc)) from exc


def _pebble_layer(charm_state: CharmState, is_main: bool = True) -> ops.pebble.LayerDict:
    """Return a dictionary representing a Pebble layer.

    Args:
        charm_state: Instance of CharmState
        is_main: if unit is main.

    Returns:
        pebble layer for Synapse
    """
    command = synapse.SYNAPSE_COMMAND_PATH
    if not is_main:
        command = (
            f"{command} run -m synapse.app.generic_worker "
            f"--config-path {synapse.SYNAPSE_CONFIG_PATH} "
            f"--config-path {synapse.SYNAPSE_WORKER_CONFIG_PATH}"
        )

    layer = {
        "summary": "Synapse layer",
        "description": "pebble config layer for Synapse",
        "services": {
            synapse.SYNAPSE_SERVICE_NAME: {
                "override": "replace",
                "summary": "Synapse application service",
                "startup": "enabled",
                "command": command,
                "environment": synapse.get_environment(charm_state),
            }
        },
        "checks": {
            synapse.CHECK_READY_NAME: check_synapse_ready(),
            synapse.CHECK_ALIVE_NAME: check_synapse_alive(),
        },
    }
    return typing.cast(ops.pebble.LayerDict, layer)


def _pebble_layer_without_restart(charm_state: CharmState) -> ops.pebble.LayerDict:
    """Return a dictionary representing a Pebble layer without restart.

    Args:
        charm_state: Instance of CharmState

    Returns:
        pebble layer
    """
    new_layer = _pebble_layer(charm_state)
    new_layer["services"][synapse.SYNAPSE_SERVICE_NAME]["on-success"] = "ignore"
    new_layer["services"][synapse.SYNAPSE_SERVICE_NAME]["on-failure"] = "ignore"
    ignore = {synapse.CHECK_READY_NAME: "ignore"}
    new_layer["services"][synapse.SYNAPSE_SERVICE_NAME]["on-check-failure"] = ignore
    return new_layer


def _nginx_pebble_layer() -> ops.pebble.LayerDict:
    """Generate pebble config for the synapse-nginx container.

    Returns:
        The pebble configuration for the NGINX container.
    """
    layer = {
        "summary": "Synapse nginx layer",
        "description": "Synapse nginx layer",
        "services": {
            synapse.SYNAPSE_NGINX_SERVICE_NAME: {
                "override": "replace",
                "summary": "Nginx service",
                "command": "/usr/sbin/nginx",
                "startup": "enabled",
            },
        },
        "checks": {
            synapse.CHECK_NGINX_READY_NAME: check_nginx_ready(),
        },
    }
    return typing.cast(ops.pebble.LayerDict, layer)


def _mjolnir_pebble_layer() -> ops.pebble.LayerDict:
    """Generate pebble config for the mjolnir service.

    Returns:
        The pebble configuration for the mjolnir service.
    """
    command_params = f"bot --mjolnir-config {synapse.MJOLNIR_CONFIG_PATH}"
    layer = {
        "summary": "Synapse mjolnir layer",
        "description": "Synapse mjolnir layer",
        "services": {
            synapse.MJOLNIR_SERVICE_NAME: {
                "override": "replace",
                "summary": "Mjolnir service",
                "command": f"/mjolnir-entrypoint.sh {command_params}",
                "startup": "enabled",
            },
        },
        "checks": {
            synapse.CHECK_MJOLNIR_READY_NAME: check_mjolnir_ready(),
        },
    }
    return typing.cast(ops.pebble.LayerDict, layer)


def _cron_pebble_layer(charm_state: CharmState) -> ops.pebble.LayerDict:
    """Generate pebble config for the cron service.

    Args:
        charm_state: Instance of CharmState

    Returns:
        The pebble configuration for the cron service.
    """
    layer = {
        "summary": "Synapse cron layer",
        "description": "Synapse cron layer",
        "services": {
            synapse.SYNAPSE_CRON_SERVICE_NAME: {
                "override": "replace",
                "summary": "Cron service",
                "command": "/usr/local/bin/run_cron.py",
                "environment": synapse.get_environment(charm_state),
                "startup": "enabled",
            },
        },
    }
    return typing.cast(ops.pebble.LayerDict, layer)


def _irc_bridge_pebble_layer() -> ops.pebble.LayerDict:
    """Generate pebble config for the irc bridge service.

    Returns:
        The pebble configuration for the irc bridge service.
    """
    command_params = (
        f"-c {synapse.IRC_BRIDGE_CONFIG_PATH}"
        f" -f {synapse.IRC_BRIDGE_REGISTRATION_PATH}"
        f" -p {synapse.IRC_BRIDGE_HEALTH_PORT}"
    )
    layer = {
        "summary": "Synapse irc layer",
        "description": "Synapse irc layer",
        "services": {
            synapse.IRC_BRIDGE_SERVICE_NAME: {
                "override": "replace",
                "summary": "IRC service",
                "command": f"/bin/node /app/app.js {command_params}",
                "startup": "enabled",
            },
        },
        "checks": {
            synapse.CHECK_IRC_BRIDGE_READY_NAME: check_irc_bridge_ready(),
        },
    }
    return typing.cast(ops.pebble.LayerDict, layer)


def _stats_exporter_pebble_layer() -> ops.pebble.LayerDict:
    """Generate pebble config for the Synapse Stats Exporter service.

    Returns:
        The pebble configuration for the Synapse Stats Exporter service.
    """
    layer = {
        "summary": "Synapse Stats Exporter layer",
        "description": "Synapse Stats Exporter",
        "services": {
            STATS_EXPORTER_SERVICE_NAME: {
                "override": "replace",
                "summary": "Synapse Stats Exporter service",
                "command": "synapse-stats-exporter",
                "startup": "disabled",
                "on-failure": "ignore",
            }
        },
    }
    return typing.cast(ops.pebble.LayerDict, layer)<|MERGE_RESOLUTION|>--- conflicted
+++ resolved
@@ -257,12 +257,6 @@
 
 
 # The complexity of this method will be reviewed.
-<<<<<<< HEAD
-def change_config(  # noqa: C901  # pylint: disable=too-many-branches
-    charm_state: CharmState, container: ops.model.Container
-) -> None:
-    """Change the configuration.
-=======
 def change_config(  # noqa: C901 pylint: disable=too-many-branches
     charm_state: CharmState,
     container: ops.model.Container,
@@ -270,7 +264,6 @@
     unit_number: str = "",
 ) -> None:
     """Change the configuration (main and worker).
->>>>>>> 3d68ceb1
 
     Args:
         charm_state: Instance of CharmState
@@ -322,13 +315,11 @@
         if charm_state.datasource:
             logger.info("Synapse Stats Exporter enabled.")
             replan_stats_exporter(container=container, charm_state=charm_state)
-<<<<<<< HEAD
         if charm_state.synapse_config.enable_irc_bridge:
             logger.info("Synapse IRC bridge enabled.")
             enable_irc_bridge(container=container, charm_state=charm_state)
             synapse.add_app_service_config_field(current_synapse_config)
             replan_irc_bridge(container=container)
-=======
         # Push worker configuration
         _push_synapse_config(
             container,
@@ -336,7 +327,6 @@
             config_path=synapse.SYNAPSE_WORKER_CONFIG_PATH,
         )
         # Push main configuration
->>>>>>> 3d68ceb1
         _push_synapse_config(container, current_synapse_config)
         synapse.validate_config(container=container)
         restart_synapse(container=container, charm_state=charm_state, is_main=is_main)
