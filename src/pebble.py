--- conflicted
+++ resolved
@@ -70,35 +70,30 @@
     container.replan()
 
 
-<<<<<<< HEAD
-    def replan_stats_exporter(
-        self, container: ops.model.Container, token_service: AdminAccessTokenService
-    ) -> None:
-        """Replan Synapse StatsExporter service.
-
-        Args:
-            container: Charm container.
-            token_service: Instance of Admin Access Token Service.
-        """
-        admin_access_token = token_service.get(container)
-        if not admin_access_token:
-            logger.warning("Admin Access Token is none, skipping Stats Exporter start.")
-        layer = self._stats_exporter_pebble_layer
-        layer["services"][synapse.STATS_EXPORTER_SERVICE_NAME]["environment"] = {
-            "PROM_SYNAPSE_BASE_URL": "http://localhost:8008/",
-            "PROM_SYNAPSE_ADMIN_TOKEN": str(admin_access_token),
-        }
-        container.add_layer(synapse.STATS_EXPORTER_SERVICE_NAME, layer, combine=True)
-        container.replan()
-
-    # The complexity of this method will be reviewed.
-    def change_config(self, container: ops.model.Container) -> None:  # noqa: C901
-        """Change the configuration.
-=======
+def replan_stats_exporter(
+    container: ops.model.Container, token_service: AdminAccessTokenService
+) -> None:
+    """Replan Synapse StatsExporter service.
+
+    Args:
+        container: Charm container.
+        token_service: Instance of Admin Access Token Service.
+    """
+    admin_access_token = token_service.get(container)
+    if not admin_access_token:
+        logger.warning("Admin Access Token is none, skipping Stats Exporter start.")
+    layer = _stats_exporter_pebble_layer()
+    layer["services"][synapse.STATS_EXPORTER_SERVICE_NAME]["environment"] = {
+        "PROM_SYNAPSE_BASE_URL": "http://localhost:8008/",
+        "PROM_SYNAPSE_ADMIN_TOKEN": str(admin_access_token),
+    }
+    container.add_layer(synapse.STATS_EXPORTER_SERVICE_NAME, layer, combine=True)
+    container.replan()
+
+
 # The complexity of this method will be reviewed.
 def change_config(charm_state: CharmState, container: ops.model.Container) -> None:  # noqa: C901
     """Change the configuration.
->>>>>>> afcc100f
 
     Args:
         charm_state: Instance of CharmState
@@ -338,33 +333,28 @@
                 "environment": synapse.get_environment(charm_state),
                 "startup": "enabled",
             },
-<<<<<<< HEAD
-        }
-        return typing.cast(ops.pebble.LayerDict, layer)
-
-    @property
-    def _stats_exporter_pebble_layer(self) -> ops.pebble.LayerDict:
-        """Generate pebble config for the Synapse Stats Exporter service.
-
-        Returns:
-            The pebble configuration for the Synapse Stats Exporter service.
-        """
-        layer = {
-            "summary": "Synapse Stats Exporter layer",
-            "description": "Synapse Stats Exporter",
-            "services": {
-                synapse.STATS_EXPORTER_SERVICE_NAME: {
-                    "override": "replace",
-                    "summary": "Synapse Stats Exporter service",
-                    "command": "synapse-stats-exporter",
-                    "startup": "enabled",
-                    "on-failure": "ignore",
-                }
-            },
-        }
-        return typing.cast(ops.pebble.LayerDict, layer)
-=======
         },
     }
     return typing.cast(ops.pebble.LayerDict, layer)
->>>>>>> afcc100f
+
+
+def _stats_exporter_pebble_layer() -> ops.pebble.LayerDict:
+    """Generate pebble config for the Synapse Stats Exporter service.
+
+    Returns:
+        The pebble configuration for the Synapse Stats Exporter service.
+    """
+    layer = {
+        "summary": "Synapse Stats Exporter layer",
+        "description": "Synapse Stats Exporter",
+        "services": {
+            synapse.STATS_EXPORTER_SERVICE_NAME: {
+                "override": "replace",
+                "summary": "Synapse Stats Exporter service",
+                "command": "synapse-stats-exporter",
+                "startup": "enabled",
+                "on-failure": "ignore",
+            }
+        },
+    }
+    return typing.cast(ops.pebble.LayerDict, layer)