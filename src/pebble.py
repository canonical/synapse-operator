--- conflicted
+++ resolved
@@ -257,18 +257,12 @@
 
 # The complexity of this method will be reviewed.
 def change_config(  # noqa: C901 pylint: disable=too-many-branches
-<<<<<<< HEAD
-    charm_state: CharmState, container: ops.model.Container
-) -> None:
-    """Change the configuration.
-=======
     charm_state: CharmState,
     container: ops.model.Container,
     is_main: bool = True,
     unit_number: str = "",
 ) -> None:
     """Change the configuration (main and worker).
->>>>>>> 3d68ceb1
 
     Args:
         charm_state: Instance of CharmState
