#!/usr/bin/env python3

# Copyright 2024 Canonical Ltd.
# See LICENSE file for licensing details.

"""Class to interact with pebble."""

import logging
import typing

import ops

import synapse
from charm_state import CharmState

logger = logging.getLogger(__name__)


class PebbleServiceError(Exception):
    """Exception raised when something fails while interacting with Pebble.

    Attrs:
        msg (str): Explanation of the error.
    """

    def __init__(self, msg: str):
        """Initialize a new instance of the PebbleServiceError exception.

        Args:
            msg (str): Explanation of the error.
        """
        self.msg = msg


def restart_synapse(charm_state: CharmState, container: ops.model.Container) -> None:
    """Restart Synapse service.

    This will force a restart even if its plan hasn't changed.

    Args:
        charm_state: Instance of CharmState
        container: Synapse container.
    """
    logger.debug("Restarting the Synapse container")
    container.add_layer(synapse.SYNAPSE_SERVICE_NAME, _pebble_layer(charm_state), combine=True)
    container.add_layer(
        synapse.SYNAPSE_CRON_SERVICE_NAME, _cron_pebble_layer(charm_state), combine=True
    )
    container.restart(synapse.SYNAPSE_SERVICE_NAME)


def replan_nginx(container: ops.model.Container) -> None:
    """Replan Synapse NGINX service.

    Args:
        container: Charm container.
    """
    container.add_layer("synapse-nginx", _nginx_pebble_layer(), combine=True)
    container.replan()


def replan_mjolnir(container: ops.model.Container) -> None:
    """Replan Synapse Mjolnir service.

    Args:
        container: Charm container.
    """
    container.add_layer("synapse-mjolnir", _mjolnir_pebble_layer(), combine=True)
    container.replan()


# The complexity of this method will be reviewed.
def change_config(charm_state: CharmState, container: ops.model.Container) -> None:  # noqa: C901
    """Change the configuration.

    Args:
        charm_state: Instance of CharmState
        container: Charm container.

    Raises:
        PebbleServiceError: if something goes wrong while interacting with Pebble.
    """
    try:
        synapse.execute_migrate_config(container=container, charm_state=charm_state)
        synapse.enable_metrics(container=container)
        synapse.enable_forgotten_room_retention(container=container)
        synapse.enable_serve_server_wellknown(container=container)
        if charm_state.saml_config is not None:
            logger.debug("pebble.change_config: Enabling SAML")
            synapse.enable_saml(container=container, charm_state=charm_state)
        if charm_state.smtp_config is not None:
            logger.debug("pebble.change_config: Enabling SMTP")
            synapse.enable_smtp(container=container, charm_state=charm_state)
        if not charm_state.synapse_config.enable_password_config:
            synapse.disable_password_config(container=container)
        if charm_state.synapse_config.federation_domain_whitelist:
            synapse.enable_federation_domain_whitelist(
                container=container, charm_state=charm_state
            )
        if charm_state.synapse_config.allow_public_rooms_over_federation:
            synapse.enable_allow_public_rooms_over_federation(container=container)
        if not charm_state.synapse_config.enable_room_list_search:
            synapse.disable_room_list_search(container=container)
        if charm_state.synapse_config.trusted_key_servers:
            synapse.enable_trusted_key_servers(container=container, charm_state=charm_state)
        if charm_state.synapse_config.ip_range_whitelist:
            synapse.enable_ip_range_whitelist(container=container, charm_state=charm_state)
        synapse.validate_config(container=container)
        restart_synapse(charm_state, container)
    except (synapse.WorkloadError, ops.pebble.PathError) as exc:
        raise PebbleServiceError(str(exc)) from exc


def enable_saml(charm_state: CharmState, container: ops.model.Container) -> None:
    """Enable SAML while receiving on_saml_data_available event.

    Args:
        charm_state: Instance of CharmState
        container: Charm container.

    Raises:
        PebbleServiceError: if something goes wrong while interacting with Pebble.
    """
    try:
        logger.debug("pebble.enable_saml: Enabling SAML")
        synapse.enable_saml(container=container, charm_state=charm_state)
        restart_synapse(charm_state, container)
    except (synapse.WorkloadError, ops.pebble.PathError) as exc:
        raise PebbleServiceError(str(exc)) from exc


def enable_smtp(charm_state: CharmState, container: ops.model.Container) -> None:
    """Enable SMTP while receiving on_smtp_data_available event.

    Args:
        charm_state: Instance of CharmState
        container: Charm container.

    Raises:
        PebbleServiceError: if something goes wrong while interacting with Pebble.
    """
    try:
        logger.debug("pebble.enable_smtp: Enabling SMTP")
        synapse.enable_smtp(container=container, charm_state=charm_state)
        restart_synapse(charm_state, container)
    except (synapse.WorkloadError, ops.pebble.PathError) as exc:
        raise PebbleServiceError(str(exc)) from exc


<<<<<<< HEAD
    def enable_redis(self, container: ops.model.Container) -> None:
        """Enable Redis while receiving on_redis_relation_updated event.

        Args:
            container: Charm container.

        Raises:
            PebbleServiceError: if something goes wrong while interacting with Pebble.
        """
        try:
            logger.debug("pebble.enable_redis: Enabling Redis")
            synapse.enable_redis(container=container, charm_state=self._charm_state)
            self.restart_synapse(container)
        except (synapse.WorkloadError, ops.pebble.PathError) as exc:
            raise PebbleServiceError(str(exc)) from exc

    def reset_instance(self, container: ops.model.Container) -> None:
        """Reset instance.
=======
def reset_instance(charm_state: CharmState, container: ops.model.Container) -> None:
    """Reset instance.
>>>>>>> 22a150d0

    Args:
        charm_state: Instance of CharmState
        container: Charm container.

    Raises:
        PebbleServiceError: if something goes wrong while interacting with Pebble.
    """
    # This is needed in the case of relation with Postgresql.
    # If there is open connections it won't be possible to drop the database.
    try:
        logger.info("Replan service to not restart")
        container.add_layer(
            synapse.SYNAPSE_CONTAINER_NAME,
            _pebble_layer_without_restart(charm_state),
            combine=True,
        )
        container.replan()
        logger.info("Stop Synapse instance")
        container.stop(synapse.SYNAPSE_SERVICE_NAME)
        logger.info("Erase Synapse data")
        synapse.reset_instance(container)
    except ops.pebble.PathError as exc:
        raise PebbleServiceError(str(exc)) from exc


def _pebble_layer(charm_state: CharmState) -> ops.pebble.LayerDict:
    """Return a dictionary representing a Pebble layer.

    Args:
        charm_state: Instance of CharmState

    Returns:
        pebble layer for Synapse
    """
    layer = {
        "summary": "Synapse layer",
        "description": "pebble config layer for Synapse",
        "services": {
            synapse.SYNAPSE_SERVICE_NAME: {
                "override": "replace",
                "summary": "Synapse application service",
                "startup": "enabled",
                "command": synapse.SYNAPSE_COMMAND_PATH,
                "environment": synapse.get_environment(charm_state),
            }
        },
        "checks": {
            synapse.CHECK_READY_NAME: synapse.check_ready(),
            synapse.CHECK_ALIVE_NAME: synapse.check_alive(),
        },
    }
    return typing.cast(ops.pebble.LayerDict, layer)


def _pebble_layer_without_restart(charm_state: CharmState) -> ops.pebble.LayerDict:
    """Return a dictionary representing a Pebble layer without restart.

    Args:
        charm_state: Instance of CharmState

    Returns:
        pebble layer
    """
    new_layer = _pebble_layer(charm_state)
    new_layer["services"][synapse.SYNAPSE_SERVICE_NAME]["on-success"] = "ignore"
    new_layer["services"][synapse.SYNAPSE_SERVICE_NAME]["on-failure"] = "ignore"
    ignore = {synapse.CHECK_READY_NAME: "ignore"}
    new_layer["services"][synapse.SYNAPSE_SERVICE_NAME]["on-check-failure"] = ignore
    return new_layer


def _nginx_pebble_layer() -> ops.pebble.LayerDict:
    """Generate pebble config for the synapse-nginx container.

    Returns:
        The pebble configuration for the NGINX container.
    """
    layer = {
        "summary": "Synapse nginx layer",
        "description": "Synapse nginx layer",
        "services": {
            synapse.SYNAPSE_NGINX_SERVICE_NAME: {
                "override": "replace",
                "summary": "Nginx service",
                "command": "/usr/sbin/nginx",
                "startup": "enabled",
            },
        },
        "checks": {
            synapse.CHECK_NGINX_READY_NAME: synapse.check_nginx_ready(),
        },
    }
    return typing.cast(ops.pebble.LayerDict, layer)


def _mjolnir_pebble_layer() -> ops.pebble.LayerDict:
    """Generate pebble config for the mjolnir service.

    Returns:
        The pebble configuration for the mjolnir service.
    """
    command_params = f"bot --mjolnir-config {synapse.MJOLNIR_CONFIG_PATH}"
    layer = {
        "summary": "Synapse mjolnir layer",
        "description": "Synapse mjolnir layer",
        "services": {
            synapse.MJOLNIR_SERVICE_NAME: {
                "override": "replace",
                "summary": "Mjolnir service",
                "command": f"/mjolnir-entrypoint.sh {command_params}",
                "startup": "enabled",
            },
        },
        "checks": {
            synapse.CHECK_MJOLNIR_READY_NAME: synapse.check_mjolnir_ready(),
        },
    }
    return typing.cast(ops.pebble.LayerDict, layer)


def _cron_pebble_layer(charm_state: CharmState) -> ops.pebble.LayerDict:
    """Generate pebble config for the cron service.

    Args:
        charm_state: Instance of CharmState

    Returns:
        The pebble configuration for the cron service.
    """
    layer = {
        "summary": "Synapse cron layer",
        "description": "Synapse cron layer",
        "services": {
            synapse.SYNAPSE_CRON_SERVICE_NAME: {
                "override": "replace",
                "summary": "Cron service",
                "command": "/usr/local/bin/run_cron.py",
                "environment": synapse.get_environment(charm_state),
                "startup": "enabled",
            },
        },
    }
    return typing.cast(ops.pebble.LayerDict, layer)<|MERGE_RESOLUTION|>--- conflicted
+++ resolved
@@ -106,7 +106,25 @@
         if charm_state.synapse_config.ip_range_whitelist:
             synapse.enable_ip_range_whitelist(container=container, charm_state=charm_state)
         synapse.validate_config(container=container)
-        restart_synapse(charm_state, container)
+        restart_synapse(container=container, charm_state=charm_state)
+    except (synapse.WorkloadError, ops.pebble.PathError) as exc:
+        raise PebbleServiceError(str(exc)) from exc
+
+
+def enable_redis(charm_state: CharmState, container: ops.model.Container) -> None:
+    """Enable Redis while receiving on_redis_relation_updated event.
+
+    Args:
+        container: Charm container.
+        charm_state: Instance of CharmState.
+
+    Raises:
+        PebbleServiceError: if something goes wrong while interacting with Pebble.
+    """
+    try:
+        logger.debug("pebble.enable_redis: Enabling Redis")
+        synapse.enable_redis(container=container, charm_state=charm_state)
+        restart_synapse(container=container, charm_state=charm_state)
     except (synapse.WorkloadError, ops.pebble.PathError) as exc:
         raise PebbleServiceError(str(exc)) from exc
 
@@ -124,7 +142,7 @@
     try:
         logger.debug("pebble.enable_saml: Enabling SAML")
         synapse.enable_saml(container=container, charm_state=charm_state)
-        restart_synapse(charm_state, container)
+        restart_synapse(container=container, charm_state=charm_state)
     except (synapse.WorkloadError, ops.pebble.PathError) as exc:
         raise PebbleServiceError(str(exc)) from exc
 
@@ -142,34 +160,13 @@
     try:
         logger.debug("pebble.enable_smtp: Enabling SMTP")
         synapse.enable_smtp(container=container, charm_state=charm_state)
-        restart_synapse(charm_state, container)
+        restart_synapse(container=container, charm_state=charm_state)
     except (synapse.WorkloadError, ops.pebble.PathError) as exc:
         raise PebbleServiceError(str(exc)) from exc
 
 
-<<<<<<< HEAD
-    def enable_redis(self, container: ops.model.Container) -> None:
-        """Enable Redis while receiving on_redis_relation_updated event.
-
-        Args:
-            container: Charm container.
-
-        Raises:
-            PebbleServiceError: if something goes wrong while interacting with Pebble.
-        """
-        try:
-            logger.debug("pebble.enable_redis: Enabling Redis")
-            synapse.enable_redis(container=container, charm_state=self._charm_state)
-            self.restart_synapse(container)
-        except (synapse.WorkloadError, ops.pebble.PathError) as exc:
-            raise PebbleServiceError(str(exc)) from exc
-
-    def reset_instance(self, container: ops.model.Container) -> None:
-        """Reset instance.
-=======
 def reset_instance(charm_state: CharmState, container: ops.model.Container) -> None:
     """Reset instance.
->>>>>>> 22a150d0
 
     Args:
         charm_state: Instance of CharmState
