--- conflicted
+++ resolved
@@ -97,15 +97,12 @@
                 synapse.enable_federation_domain_whitelist(
                     container=container, charm_state=self._charm_state
                 )
-<<<<<<< HEAD
+            if self._charm_state.synapse_config.allow_public_rooms_over_federation:
+                synapse.enable_allow_public_rooms_over_federation(container=container)
             if self._charm_state.synapse_config.ip_range_whitelist:
                 synapse.enable_ip_range_whitelist(
                     container=container, charm_state=self._charm_state
                 )
-=======
-            if self._charm_state.synapse_config.allow_public_rooms_over_federation:
-                synapse.enable_allow_public_rooms_over_federation(container=container)
->>>>>>> 1891729a
             self.restart_synapse(container)
         except (synapse.WorkloadError, ops.pebble.PathError) as exc:
             raise PebbleServiceError(str(exc)) from exc
