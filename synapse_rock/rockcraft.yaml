--- conflicted
+++ resolved
@@ -15,7 +15,6 @@
   source-type: git
   source-tag: v0.12.0
 parts:
-<<<<<<< HEAD
   scripts:
     plugin: dump
     source: scripts
@@ -226,178 +225,4 @@
       "mas-cli": usr/bin/mas-cli
     stage:
       - usr/bin/mas-cli
-      - mas/share/policy.wasm
-=======
-    scripts:
-      plugin: dump
-      source: scripts
-      organize:
-        "*": usr/local/bin/
-      override-prime: |
-        craftctl default
-        chmod -R +x usr/local/bin/*
-    cron:
-      after:
-        - scripts
-      stage-packages:
-        - cron
-      plugin: dump
-      source: cron
-      organize:
-        "cron.hourly/*": /etc/cron.hourly
-        "cron.daily/*": /etc/cron.daily
-        "cron.weekly/*": /etc/cron.weekly
-        "cron.monthly/*": /etc/cron.monthly
-      override-prime: |
-        craftctl default
-        chmod -R +x etc/cron.*
-    add-user:
-        plugin: nil
-        overlay-script: |
-          groupadd -R $CRAFT_OVERLAY --gid 991 synapse
-          useradd -R $CRAFT_OVERLAY --system --gid 991 --uid 991 --home /srv/synapse -m synapse
-          chmod 755 $CRAFT_OVERLAY/etc
-          groupadd -R $CRAFT_OVERLAY --gid 2000 nginx
-          useradd -R $CRAFT_OVERLAY --system --gid 2000 --uid 2000 --no-create-home nginx
-    nginx-conf:
-      plugin: dump
-      source: etc
-      organize:
-        nginx.conf: etc/nginx/nginx.conf
-        worker_location.conf: etc/nginx/worker_location.conf
-        abuse_report_location.conf.template: etc/nginx/abuse_report_location.conf.template
-        abuse_report_location.conf: etc/nginx/abuse_report_location.conf
-        main_location.conf.template: etc/nginx/main_location.conf.template
-        main_location.conf: etc/nginx/main_location.conf
-    nginx:
-      stage-packages:
-        - logrotate
-        - nginx
-        - sed
-      plugin: nil
-      override-build: |
-        craftctl default
-        rm $CRAFT_PART_INSTALL/etc/nginx/nginx.conf
-      override-prime: |
-        craftctl default
-        mkdir run
-    synapse:
-        build-packages:
-            - build-essential
-            - curl
-            - git
-            - libffi-dev
-            - libicu-dev
-            - libjpeg-dev
-            - libpq-dev
-            - libssl-dev
-            - libwebp-dev
-            - libxml++2.6-dev
-            - libxslt1-dev
-            - openssl
-            - pkg-config
-            - python3-dev
-            - python3-pip
-            - python3-setuptools
-            - python3-venv
-            - zlib1g-dev
-        stage-packages:
-            - coreutils
-            - curl
-            - gosu
-            - gpg
-            - gpg-agent
-            - libffi-dev
-            - libicu74
-            - libjemalloc2
-            - libjpeg-turbo8
-            - libpq5
-            - libssl-dev
-            - libwebp7
-            - openssl
-            - python3
-            - python3-pip
-            - xmlsec1
-        stage-snaps:
-            - aws-cli
-            - mjolnir/latest/edge
-        plugin: nil
-        source: https://github.com/element-hq/synapse/
-        source-type: git
-        source-tag: v1.120.0
-        build-environment:
-          - RUST_VERSION: "1.76.0"
-          - POETRY_VERSION: "1.7.1"
-        override-build: |
-            craftctl default
-            export RUSTUP_HOME=/rust
-            export CARGO_HOME=/cargo
-            export PATH=/cargo/bin:/rust/bin:$PATH
-            export CARGO_NET_GIT_FETCH_WITH_CLI=false
-            mkdir -p /rust /cargo /synapse /install
-            curl -m 30 -sSf https://sh.rustup.rs | sh -s -- -y --no-modify-path --default-toolchain=$RUST_VERSION --profile minimal
-            /rust/toolchains/$RUST_VERSION-x86_64-unknown-linux-gnu/bin/rustc -V > $CRAFT_PART_INSTALL/rust-version
-            #
-            # install synapse requirements
-            pip3 install --break-system-packages --root-user-action=ignore "poetry==$POETRY_VERSION"
-            cp pyproject.toml poetry.lock /synapse/
-            $CRAFT_PART_INSTALL/usr/local/bin/poetry export --extras all -o /synapse/requirements.txt
-            pip3 install --break-system-packages --prefix="/install" --no-deps --no-warn-script-location -r /synapse/requirements.txt
-            #
-            # install synapse stats exporter
-            git clone https://github.com/canonical/synapse_stats_exporter.git
-            cd synapse_stats_exporter
-            pip3 --python=/usr/bin/python3 install --break-system-packages --prefix="/install" --no-warn-script-location -U .
-            cd ..
-            #
-            # install s3 storage provider
-            git clone --branch v1.4.0 --depth 1 https://github.com/matrix-org/synapse-s3-storage-provider
-            cd synapse-s3-storage-provider
-            pip3 install --break-system-packages --prefix="/install" --no-warn-script-location -U .
-            cd ..
-            #
-            # install synapse invite checker
-            git clone https://git.buechner.me/nbuechner/synapse-invite-checker
-            cd synapse-invite-checker
-            git checkout ab6c8b78d78c4cbf31e1a30981ae45c09285b34a
-            pip3 install --break-system-packages --prefix="/install" --no-warn-script-location -U .
-            cd ..
-            #
-            # install synapse
-            cp -r synapse /synapse/
-            cp -r rust /synapse/
-            cp pyproject.toml README.rst build_rust.py Cargo.toml Cargo.lock /synapse/
-            pip3 install --break-system-packages --prefix="/install" --no-deps --no-warn-script-location /synapse[all];
-            # fix issue while creating file
-            # https://github.com/element-hq/synapse/issues/17882
-            pip3 install --break-system-packages --prefix="/install" --force-reinstall -v "Twisted==24.7.0"
-            cp docker/start.py $CRAFT_PART_INSTALL/
-            chmod 755 $CRAFT_PART_INSTALL/start.py
-            cp -r docker/conf $CRAFT_PART_INSTALL/
-            cp -r /install/local/* $CRAFT_PART_INSTALL/usr/local/
-            mkdir -p $CRAFT_PART_INSTALL/usr/local/attributemaps
-            chmod 755 $CRAFT_PART_INSTALL/usr/local/attributemaps
-            rm -rf $CRAFT_PART_INSTALL/aws/dist/awscli/examples/
-        overlay-packages:
-            - ca-certificates
-            - libjemalloc2
-    patches:
-      plugin: dump
-      after: [synapse]
-      source: patches
-      organize:
-        "*": srv/patches/
-    patch-start:
-        after:
-          - patches
-        plugin: nil
-        build-packages:
-          - git
-        override-stage: |
-            patch -f -u ./start.py -i srv/patches/start.patch
-    synapse-conf:
-        plugin: dump
-        source: attributemaps
-        organize:
-            login_ubuntu.py: /usr/local/attributemaps/login_ubuntu.py
->>>>>>> 4f1ecd0d
+      - mas/share/policy.wasm