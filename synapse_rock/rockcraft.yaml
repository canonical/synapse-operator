--- conflicted
+++ resolved
@@ -197,23 +197,13 @@
     <<: *mas-source
     source-subdir: frontend
     build-environment:
-<<<<<<< HEAD
-      - NODE_URI: "https://nodejs.org/dist/v22.11.0/node-v22.11.0-linux-x64.tar.gz"
-=======
       - NODE_URI: "https://nodejs.org/dist/v20.18.1/node-v20.18.1-linux-x64.tar.gz"
-      - NODE_ENV: dev
->>>>>>> 3b1e4b53
     override-build: |
       curl -Ls $NODE_URI | tar xzf - -C /usr/ --skip-old-files --no-same-owner --strip-components=1
       (cd $CRAFT_PART_BUILD/frontend; npm ci; npm run build)
       mkdir -p $CRAFT_PART_INSTALL/mas/share/assets
-<<<<<<< HEAD
       cp frontend/dist/manifest.json $CRAFT_PART_INSTALL/mas/share/manifest.json
       cp -r frontend/dist/ $CRAFT_PART_INSTALL/mas/share/assets
-=======
-      mv frontend/dist/manifest.json $CRAFT_PART_INSTALL/mas/share/manifest.json
-      cp -r frontend/dist/* $CRAFT_PART_INSTALL/mas/share/assets/
->>>>>>> 3b1e4b53
     stage:
       - mas/share/*
   mas-cli:
