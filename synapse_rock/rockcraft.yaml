--- conflicted
+++ resolved
@@ -13,7 +13,6 @@
 platforms:
   amd64:
 parts:
-<<<<<<< HEAD
   scripts:
     plugin: dump
     source: scripts
@@ -37,30 +36,37 @@
     override-prime: |
       craftctl default
       chmod -R +x /etc/cron.*
+  add-user:
+    plugin: nil
+    overlay-script: |
+      groupadd -R $CRAFT_OVERLAY --gid 991 synapse
+      useradd -R $CRAFT_OVERLAY --system --gid 991 --uid 991 --home /srv/synapse -m synapse
   synapse:
     build-packages:
-    - build-essential
-    - curl
-    - git
-    - libffi-dev
-    - libicu-dev
-    - libjpeg-dev
-    - libpq-dev
-    - libssl-dev
-    - libwebp-dev
-    - libxml++2.6-dev
-    - libxslt1-dev
-    - openssl
-    - pkg-config
-    - python3-dev
-    - python3-pip
-    - python3-setuptools
-    - zlib1g-dev
+      - build-essential
+      - curl
+      - git
+      - libffi-dev
+      - libicu-dev
+      - libjpeg-dev
+      - libpq-dev
+      - libssl-dev
+      - libwebp-dev
+      - libxml++2.6-dev
+      - libxslt1-dev
+      - openssl
+      - pkg-config
+      - python3-dev
+      - python3-pip
+      - python3-setuptools
+      - zlib1g-dev
     stage-packages:
       - bash
       - coreutils
       - curl
       - gosu
+      - gpg
+      - gpg-agent
       - libffi-dev
       - libicu70
       - libjemalloc2
@@ -72,6 +78,7 @@
       - python3
       - xmlsec1
     stage-snaps:
+      - aws-cli
       - mjolnir/latest/edge
       - matrix-appservice-irc/latest/edge
     plugin: nil
@@ -110,88 +117,4 @@
     plugin: dump
     source: attributemaps
     organize:
-      login_ubuntu.py: /usr/local/attributemaps/login_ubuntu.py
-=======
-    add-user:
-        plugin: nil
-        overlay-script: |
-          groupadd -R $CRAFT_OVERLAY --gid 991 synapse
-          useradd -R $CRAFT_OVERLAY --system --gid 991 --uid 991 --home /srv/synapse -m synapse
-    synapse:
-        build-packages:
-            - build-essential
-            - curl
-            - git
-            - libffi-dev
-            - libicu-dev
-            - libjpeg-dev
-            - libpq-dev
-            - libssl-dev
-            - libwebp-dev
-            - libxml++2.6-dev
-            - libxslt1-dev
-            - openssl
-            - pkg-config
-            - python3-dev
-            - python3-pip
-            - python3-setuptools
-            - zlib1g-dev
-        stage-packages:
-            - bash
-            - coreutils
-            - curl
-            - gosu
-            - gpg
-            - gpg-agent
-            - libffi-dev
-            - libicu70
-            - libjemalloc2
-            - libjpeg-turbo8
-            - libpq5
-            - libssl-dev
-            - libwebp7
-            - openssl
-            - python3
-            - xmlsec1
-        stage-snaps:
-            - aws-cli
-            - mjolnir/latest/edge
-            - matrix-appservice-irc/latest/edge
-        plugin: nil
-        source: https://github.com/matrix-org/synapse/
-        source-type: git
-        source-tag: v1.96.1
-        override-build: |
-            craftctl default
-            export RUSTUP_HOME=/rust
-            export CARGO_HOME=/cargo
-            export PATH=/cargo/bin:/rust/bin:$PATH
-            export CARGO_NET_GIT_FETCH_WITH_CLI=false
-            mkdir -p /rust /cargo /synapse /install
-            curl -m 30 -sSf https://sh.rustup.rs | sh -s -- -y --no-modify-path --default-toolchain stable --profile minimal
-            /rust/toolchains/stable-x86_64-unknown-linux-gnu/bin/rustc -V > $CRAFT_PART_INSTALL/rust-version
-            pip3 install -U pip setuptools
-            pip3 install --root-user-action=ignore "poetry==1.3.2"
-            cp pyproject.toml poetry.lock /synapse/
-            /usr/local/bin/poetry export --extras all -o /synapse/requirements.txt
-            pip3 install --prefix="/install" --no-deps --no-warn-script-location -r /synapse/requirements.txt
-            cp -r synapse /synapse/
-            cp -r rust /synapse/
-            cp pyproject.toml README.rst build_rust.py Cargo.toml Cargo.lock /synapse/
-            pip3 install --prefix="/install" --no-deps --no-warn-script-location /synapse[all];
-            cp docker/start.py $CRAFT_PART_INSTALL/
-            chmod 755 $CRAFT_PART_INSTALL/start.py
-            sed -i 's/#!\/usr\/local\/bin\/python/#!\/usr\/bin\/python3/' $CRAFT_PART_INSTALL/start.py
-            cp -r docker/conf $CRAFT_PART_INSTALL/
-            cp -r /usr/local $CRAFT_PART_INSTALL/usr/
-            cp -r /install/local/* $CRAFT_PART_INSTALL/usr/local/
-            mkdir -p $CRAFT_PART_INSTALL/usr/local/attributemaps
-            chmod 755 $CRAFT_PART_INSTALL/usr/local/attributemaps
-        overlay-packages:
-            - ca-certificates
-    synapse-conf:
-        plugin: dump
-        source: attributemaps
-        organize:
-            login_ubuntu.py: /usr/local/attributemaps/login_ubuntu.py
->>>>>>> fa200aec
+      login_ubuntu.py: /usr/local/attributemaps/login_ubuntu.py