<!-- markdownlint-disable -->

<a href="../src/charm.py#L0"><img align="right" style="float:right;" src="https://img.shields.io/badge/-source-cccccc?style=flat-square"></a>

# <kbd>module</kbd> `charm.py`
Charm for Synapse on kubernetes. 

**Global Variables**
---------------
- **MAIN_UNIT_ID**


---

## <kbd>class</kbd> `SynapseCharm`
Charm the service. 

Attrs:  on: listen to Redis events. 

<a href="../src/charm.py#L52"><img align="right" style="float:right;" src="https://img.shields.io/badge/-source-cccccc?style=flat-square"></a>

### <kbd>function</kbd> `__init__`

```python
__init__(*args: Any) → None
```

Construct. 



**Args:**
 
 - <b>`args`</b>:  class arguments. 


---

#### <kbd>property</kbd> app

Application that this unit is part of. 

---

#### <kbd>property</kbd> charm_dir

Root directory of the charm as it is running. 

---

#### <kbd>property</kbd> config

A mapping containing the charm's config and current values. 

---

#### <kbd>property</kbd> meta

Metadata of this charm. 

---

#### <kbd>property</kbd> model

Shortcut for more simple access the model. 

---

#### <kbd>property</kbd> unit

Unit that this execution is responsible for. 



---

<a href="../src/charm.py#L107"><img align="right" style="float:right;" src="https://img.shields.io/badge/-source-cccccc?style=flat-square"></a>

### <kbd>function</kbd> `build_charm_state`

```python
build_charm_state() → CharmState
```

Build charm state. 



**Returns:**
  The current charm state. 

---

<<<<<<< HEAD
<a href="../src/charm.py#L188"><img align="right" style="float:right;" src="https://img.shields.io/badge/-source-cccccc?style=flat-square"></a>

### <kbd>function</kbd> `change_config`

```python
change_config(charm_state: CharmState) → None
```

Change configuration. 



**Args:**
 
 - <b>`charm_state`</b>:  Instance of CharmState 

---

<a href="../src/charm.py#L343"><img align="right" style="float:right;" src="https://img.shields.io/badge/-source-cccccc?style=flat-square"></a>
=======
<a href="../src/charm.py#L338"><img align="right" style="float:right;" src="https://img.shields.io/badge/-source-cccccc?style=flat-square"></a>
>>>>>>> 27ab5e07

### <kbd>function</kbd> `get_main_unit`

```python
get_main_unit() → Optional[str]
```

Get main unit. 



**Returns:**
  main unit if main unit exists in peer relation data. 

---

<<<<<<< HEAD
<a href="../src/charm.py#L358"><img align="right" style="float:right;" src="https://img.shields.io/badge/-source-cccccc?style=flat-square"></a>
=======
<a href="../src/charm.py#L353"><img align="right" style="float:right;" src="https://img.shields.io/badge/-source-cccccc?style=flat-square"></a>
>>>>>>> 27ab5e07

### <kbd>function</kbd> `get_main_unit_address`

```python
get_main_unit_address() → str
```

Get main unit address. If main unit is None, use unit name. 



**Returns:**
  main unit address as unit-0.synapse-endpoints. 

---

<<<<<<< HEAD
<a href="../src/charm.py#L407"><img align="right" style="float:right;" src="https://img.shields.io/badge/-source-cccccc?style=flat-square"></a>
=======
<a href="../src/charm.py#L405"><img align="right" style="float:right;" src="https://img.shields.io/badge/-source-cccccc?style=flat-square"></a>
>>>>>>> 27ab5e07

### <kbd>function</kbd> `get_signing_key`

```python
get_signing_key() → Optional[str]
```

Get signing key from secret. 



**Returns:**
  Signing key as string or None if not found. 

---

<a href="../src/charm.py#L132"><img align="right" style="float:right;" src="https://img.shields.io/badge/-source-cccccc?style=flat-square"></a>

### <kbd>function</kbd> `get_unit_number`

```python
get_unit_number(unit_name: str = '') → str
```

Get unit number from unit name. 



**Args:**
 
 - <b>`unit_name`</b>:  unit name or address. E.g.: synapse/0 or synapse-0.synapse-endpoints. 



**Returns:**
 
 - <b>`Unit number. E.g.`</b>:  0 

---

<a href="../src/charm.py#L152"><img align="right" style="float:right;" src="https://img.shields.io/badge/-source-cccccc?style=flat-square"></a>

### <kbd>function</kbd> `instance_map`

```python
instance_map() → Optional[Dict]
```

Build instance_map config. 



**Returns:**
  Instance map configuration as a dict or None if there is only one unit. 

---

<a href="../src/charm.py#L124"><img align="right" style="float:right;" src="https://img.shields.io/badge/-source-cccccc?style=flat-square"></a>

### <kbd>function</kbd> `is_main`

```python
is_main() → bool
```

Verify if this unit is the main. 



**Returns:**
 
 - <b>`bool`</b>:  true if is the main unit. 

---

<<<<<<< HEAD
<a href="../src/charm.py#L320"><img align="right" style="float:right;" src="https://img.shields.io/badge/-source-cccccc?style=flat-square"></a>
=======
<a href="../src/charm.py#L314"><img align="right" style="float:right;" src="https://img.shields.io/badge/-source-cccccc?style=flat-square"></a>
>>>>>>> 27ab5e07

### <kbd>function</kbd> `peer_units_total`

```python
peer_units_total() → int
```

Get peer units total. 



**Returns:**
  total of units in peer relation or None if there is no peer relation. 

---

<<<<<<< HEAD
<a href="../src/charm.py#L370"><img align="right" style="float:right;" src="https://img.shields.io/badge/-source-cccccc?style=flat-square"></a>
=======
<a href="../src/charm.py#L188"><img align="right" style="float:right;" src="https://img.shields.io/badge/-source-cccccc?style=flat-square"></a>

### <kbd>function</kbd> `reconcile`

```python
reconcile(charm_state: CharmState) → None
```

Reconcile Synapse configuration with charm state. 

This is the main entry for changes that require a restart. 



**Args:**
 
 - <b>`charm_state`</b>:  Instance of CharmState 

---

<a href="../src/charm.py#L365"><img align="right" style="float:right;" src="https://img.shields.io/badge/-source-cccccc?style=flat-square"></a>
>>>>>>> 27ab5e07

### <kbd>function</kbd> `set_main_unit`

```python
set_main_unit(unit: str) → None
```

Create/Renew an admin access token and put it in the peer relation. 



**Args:**
 
 - <b>`unit`</b>:  Unit to be the main. 

---

<<<<<<< HEAD
<a href="../src/charm.py#L386"><img align="right" style="float:right;" src="https://img.shields.io/badge/-source-cccccc?style=flat-square"></a>
=======
<a href="../src/charm.py#L381"><img align="right" style="float:right;" src="https://img.shields.io/badge/-source-cccccc?style=flat-square"></a>
>>>>>>> 27ab5e07

### <kbd>function</kbd> `set_signing_key`

```python
set_signing_key(signing_key: str) → None
```

Create secret with signing key content. 



**Args:**
 
 - <b>`signing_key`</b>:  signing key as string. 

<|MERGE_RESOLUTION|>--- conflicted
+++ resolved
@@ -91,16 +91,144 @@
 
 ---
 
-<<<<<<< HEAD
+<a href="../src/charm.py#L348"><img align="right" style="float:right;" src="https://img.shields.io/badge/-source-cccccc?style=flat-square"></a>
+
+### <kbd>function</kbd> `get_main_unit`
+
+```python
+get_main_unit() → Optional[str]
+```
+
+Get main unit. 
+
+
+
+**Returns:**
+  main unit if main unit exists in peer relation data. 
+
+---
+
+<a href="../src/charm.py#L363"><img align="right" style="float:right;" src="https://img.shields.io/badge/-source-cccccc?style=flat-square"></a>
+
+### <kbd>function</kbd> `get_main_unit_address`
+
+```python
+get_main_unit_address() → str
+```
+
+Get main unit address. If main unit is None, use unit name. 
+
+
+
+**Returns:**
+  main unit address as unit-0.synapse-endpoints. 
+
+---
+
+<a href="../src/charm.py#L415"><img align="right" style="float:right;" src="https://img.shields.io/badge/-source-cccccc?style=flat-square"></a>
+
+### <kbd>function</kbd> `get_signing_key`
+
+```python
+get_signing_key() → Optional[str]
+```
+
+Get signing key from secret. 
+
+
+
+**Returns:**
+  Signing key as string or None if not found. 
+
+---
+
+<a href="../src/charm.py#L132"><img align="right" style="float:right;" src="https://img.shields.io/badge/-source-cccccc?style=flat-square"></a>
+
+### <kbd>function</kbd> `get_unit_number`
+
+```python
+get_unit_number(unit_name: str = '') → str
+```
+
+Get unit number from unit name. 
+
+
+
+**Args:**
+ 
+ - <b>`unit_name`</b>:  unit name or address. E.g.: synapse/0 or synapse-0.synapse-endpoints. 
+
+
+
+**Returns:**
+ 
+ - <b>`Unit number. E.g.`</b>:  0 
+
+---
+
+<a href="../src/charm.py#L152"><img align="right" style="float:right;" src="https://img.shields.io/badge/-source-cccccc?style=flat-square"></a>
+
+### <kbd>function</kbd> `instance_map`
+
+```python
+instance_map() → Optional[Dict]
+```
+
+Build instance_map config. 
+
+
+
+**Returns:**
+  Instance map configuration as a dict or None if there is only one unit. 
+
+---
+
+<a href="../src/charm.py#L124"><img align="right" style="float:right;" src="https://img.shields.io/badge/-source-cccccc?style=flat-square"></a>
+
+### <kbd>function</kbd> `is_main`
+
+```python
+is_main() → bool
+```
+
+Verify if this unit is the main. 
+
+
+
+**Returns:**
+ 
+ - <b>`bool`</b>:  true if is the main unit. 
+
+---
+
+<a href="../src/charm.py#L324"><img align="right" style="float:right;" src="https://img.shields.io/badge/-source-cccccc?style=flat-square"></a>
+
+### <kbd>function</kbd> `peer_units_total`
+
+```python
+peer_units_total() → int
+```
+
+Get peer units total. 
+
+
+
+**Returns:**
+  total of units in peer relation or None if there is no peer relation. 
+
+---
+
 <a href="../src/charm.py#L188"><img align="right" style="float:right;" src="https://img.shields.io/badge/-source-cccccc?style=flat-square"></a>
 
-### <kbd>function</kbd> `change_config`
-
-```python
-change_config(charm_state: CharmState) → None
-```
-
-Change configuration. 
+### <kbd>function</kbd> `reconcile`
+
+```python
+reconcile(charm_state: CharmState) → None
+```
+
+Reconcile Synapse configuration with charm state. 
+
+This is the main entry for changes that require a restart. 
 
 
 
@@ -110,173 +238,7 @@
 
 ---
 
-<a href="../src/charm.py#L343"><img align="right" style="float:right;" src="https://img.shields.io/badge/-source-cccccc?style=flat-square"></a>
-=======
-<a href="../src/charm.py#L338"><img align="right" style="float:right;" src="https://img.shields.io/badge/-source-cccccc?style=flat-square"></a>
->>>>>>> 27ab5e07
-
-### <kbd>function</kbd> `get_main_unit`
-
-```python
-get_main_unit() → Optional[str]
-```
-
-Get main unit. 
-
-
-
-**Returns:**
-  main unit if main unit exists in peer relation data. 
-
----
-
-<<<<<<< HEAD
-<a href="../src/charm.py#L358"><img align="right" style="float:right;" src="https://img.shields.io/badge/-source-cccccc?style=flat-square"></a>
-=======
-<a href="../src/charm.py#L353"><img align="right" style="float:right;" src="https://img.shields.io/badge/-source-cccccc?style=flat-square"></a>
->>>>>>> 27ab5e07
-
-### <kbd>function</kbd> `get_main_unit_address`
-
-```python
-get_main_unit_address() → str
-```
-
-Get main unit address. If main unit is None, use unit name. 
-
-
-
-**Returns:**
-  main unit address as unit-0.synapse-endpoints. 
-
----
-
-<<<<<<< HEAD
-<a href="../src/charm.py#L407"><img align="right" style="float:right;" src="https://img.shields.io/badge/-source-cccccc?style=flat-square"></a>
-=======
-<a href="../src/charm.py#L405"><img align="right" style="float:right;" src="https://img.shields.io/badge/-source-cccccc?style=flat-square"></a>
->>>>>>> 27ab5e07
-
-### <kbd>function</kbd> `get_signing_key`
-
-```python
-get_signing_key() → Optional[str]
-```
-
-Get signing key from secret. 
-
-
-
-**Returns:**
-  Signing key as string or None if not found. 
-
----
-
-<a href="../src/charm.py#L132"><img align="right" style="float:right;" src="https://img.shields.io/badge/-source-cccccc?style=flat-square"></a>
-
-### <kbd>function</kbd> `get_unit_number`
-
-```python
-get_unit_number(unit_name: str = '') → str
-```
-
-Get unit number from unit name. 
-
-
-
-**Args:**
- 
- - <b>`unit_name`</b>:  unit name or address. E.g.: synapse/0 or synapse-0.synapse-endpoints. 
-
-
-
-**Returns:**
- 
- - <b>`Unit number. E.g.`</b>:  0 
-
----
-
-<a href="../src/charm.py#L152"><img align="right" style="float:right;" src="https://img.shields.io/badge/-source-cccccc?style=flat-square"></a>
-
-### <kbd>function</kbd> `instance_map`
-
-```python
-instance_map() → Optional[Dict]
-```
-
-Build instance_map config. 
-
-
-
-**Returns:**
-  Instance map configuration as a dict or None if there is only one unit. 
-
----
-
-<a href="../src/charm.py#L124"><img align="right" style="float:right;" src="https://img.shields.io/badge/-source-cccccc?style=flat-square"></a>
-
-### <kbd>function</kbd> `is_main`
-
-```python
-is_main() → bool
-```
-
-Verify if this unit is the main. 
-
-
-
-**Returns:**
- 
- - <b>`bool`</b>:  true if is the main unit. 
-
----
-
-<<<<<<< HEAD
-<a href="../src/charm.py#L320"><img align="right" style="float:right;" src="https://img.shields.io/badge/-source-cccccc?style=flat-square"></a>
-=======
-<a href="../src/charm.py#L314"><img align="right" style="float:right;" src="https://img.shields.io/badge/-source-cccccc?style=flat-square"></a>
->>>>>>> 27ab5e07
-
-### <kbd>function</kbd> `peer_units_total`
-
-```python
-peer_units_total() → int
-```
-
-Get peer units total. 
-
-
-
-**Returns:**
-  total of units in peer relation or None if there is no peer relation. 
-
----
-
-<<<<<<< HEAD
-<a href="../src/charm.py#L370"><img align="right" style="float:right;" src="https://img.shields.io/badge/-source-cccccc?style=flat-square"></a>
-=======
-<a href="../src/charm.py#L188"><img align="right" style="float:right;" src="https://img.shields.io/badge/-source-cccccc?style=flat-square"></a>
-
-### <kbd>function</kbd> `reconcile`
-
-```python
-reconcile(charm_state: CharmState) → None
-```
-
-Reconcile Synapse configuration with charm state. 
-
-This is the main entry for changes that require a restart. 
-
-
-
-**Args:**
- 
- - <b>`charm_state`</b>:  Instance of CharmState 
-
----
-
-<a href="../src/charm.py#L365"><img align="right" style="float:right;" src="https://img.shields.io/badge/-source-cccccc?style=flat-square"></a>
->>>>>>> 27ab5e07
+<a href="../src/charm.py#L375"><img align="right" style="float:right;" src="https://img.shields.io/badge/-source-cccccc?style=flat-square"></a>
 
 ### <kbd>function</kbd> `set_main_unit`
 
@@ -294,11 +256,7 @@
 
 ---
 
-<<<<<<< HEAD
-<a href="../src/charm.py#L386"><img align="right" style="float:right;" src="https://img.shields.io/badge/-source-cccccc?style=flat-square"></a>
-=======
-<a href="../src/charm.py#L381"><img align="right" style="float:right;" src="https://img.shields.io/badge/-source-cccccc?style=flat-square"></a>
->>>>>>> 27ab5e07
+<a href="../src/charm.py#L391"><img align="right" style="float:right;" src="https://img.shields.io/badge/-source-cccccc?style=flat-square"></a>
 
 ### <kbd>function</kbd> `set_signing_key`
 
