<!-- markdownlint-disable -->

<a href="../src/charm_state.py#L0"><img align="right" style="float:right;" src="https://img.shields.io/badge/-source-cccccc?style=flat-square"></a>

# <kbd>module</kbd> `charm_state.py`
State of the Charm. 

**Global Variables**
---------------
- **KNOWN_CHARM_CONFIG**


---

## <kbd>class</kbd> `CharmConfigInvalidError`
Exception raised when a charm configuration is found to be invalid. 

Attrs:  msg (str): Explanation of the error. 

<a href="../src/charm_state.py#L49"><img align="right" style="float:right;" src="https://img.shields.io/badge/-source-cccccc?style=flat-square"></a>

### <kbd>function</kbd> `__init__`

```python
__init__(msg: str)
```

Initialize a new instance of the CharmConfigInvalidError exception. 



**Args:**
 
 - <b>`msg`</b> (str):  Explanation of the error. 





---

## <kbd>class</kbd> `CharmState`
State of the Charm. 



**Attributes:**
 
 - <b>`synapse_config`</b>:  synapse configuration. 
 - <b>`datasource`</b>:  datasource information. 
 - <b>`saml_config`</b>:  saml configuration. 
 - <b>`proxy`</b>:  proxy information. 


---

#### <kbd>property</kbd> proxy

Get charm proxy information from juju charm environment. 



**Returns:**
  charm proxy information in the form of ProxyConfig. 



---

<a href="../src/charm_state.py#L176"><img align="right" style="float:right;" src="https://img.shields.io/badge/-source-cccccc?style=flat-square"></a>

### <kbd>classmethod</kbd> `from_charm`

```python
from_charm(
    charm: CharmBase,
    datasource: Optional[DatasourcePostgreSQL],
    saml_config: Optional[SAMLConfiguration]
) → CharmState
```

Initialize a new instance of the CharmState class from the associated charm. 



**Args:**
 
 - <b>`charm`</b>:  The charm instance associated with this state. 
 - <b>`datasource`</b>:  datasource information to be used by Synapse. 
 - <b>`saml_config`</b>:  saml configuration to be used by Synapse. 

Return: The CharmState instance created by the provided charm. 



**Raises:**
 
 - <b>`CharmConfigInvalidError`</b>:  if the charm configuration is invalid. 


---

## <kbd>class</kbd> `ProxyConfig`
Configuration for accessing Synapse through proxy. 



**Attributes:**
 
 - <b>`http_proxy`</b>:  The http proxy URL. 
 - <b>`https_proxy`</b>:  The https proxy URL. 
 - <b>`no_proxy`</b>:  Comma separated list of hostnames to bypass proxy. 





---

## <kbd>class</kbd> `SynapseConfig`
Represent Synapse builtin configuration values. 

<<<<<<< HEAD
Attrs:  server_name: server_name config.  report_stats: report_stats config.  public_baseurl: public_baseurl config.  enable_mjolnir: enable_mjolnir config.  enable_password_config: enable_password_config config.  smtp_enable_tls: enable tls while connecting to SMTP server.  smtp_host: SMTP host.  smtp_notif_from: defines the "From" address to use when sending emails.  smtp_pass: password to authenticate to SMTP host.  smtp_port: SMTP port.  smtp_user: username to autehtncate to SMTP host. 
=======


**Attributes:**
 
 - <b>`server_name`</b>:  server_name config. 
 - <b>`report_stats`</b>:  report_stats config. 
 - <b>`public_baseurl`</b>:  public_baseurl config. 
 - <b>`enable_mjolnir`</b>:  enable_mjolnir config. 
 - <b>`smtp_enable_tls`</b>:  enable tls while connecting to SMTP server. 
 - <b>`smtp_host`</b>:  SMTP host. 
 - <b>`smtp_notif_from`</b>:  defines the "From" address to use when sending emails. 
 - <b>`smtp_pass`</b>:  password to authenticate to SMTP host. 
 - <b>`smtp_port`</b>:  SMTP port. 
 - <b>`smtp_user`</b>:  username to authenticate to SMTP host. 
>>>>>>> 818711a4




---

<a href="../src/charm_state.py#L110"><img align="right" style="float:right;" src="https://img.shields.io/badge/-source-cccccc?style=flat-square"></a>

### <kbd>classmethod</kbd> `set_default_smtp_notif_from`

```python
set_default_smtp_notif_from(
    smtp_notif_from: Optional[str],
    values: dict
) → Optional[str]
```

Set server_name as default value to smtp_notif_from. 



**Args:**
 
 - <b>`smtp_notif_from`</b>:  the smtp_notif_from current value. 
 - <b>`values`</b>:  values already defined. 



**Returns:**
 The default value for smtp_notif_from if not defined. 

---

<a href="../src/charm_state.py#L129"><img align="right" style="float:right;" src="https://img.shields.io/badge/-source-cccccc?style=flat-square"></a>

### <kbd>classmethod</kbd> `to_yes_or_no`

```python
to_yes_or_no(value: str) → str
```

Convert the report_stats field to yes or no. 



**Args:**
 
 - <b>`value`</b>:  the input value. 



**Returns:**
 The string converted to yes or no. 

<|MERGE_RESOLUTION|>--- conflicted
+++ resolved
@@ -120,9 +120,6 @@
 ## <kbd>class</kbd> `SynapseConfig`
 Represent Synapse builtin configuration values. 
 
-<<<<<<< HEAD
-Attrs:  server_name: server_name config.  report_stats: report_stats config.  public_baseurl: public_baseurl config.  enable_mjolnir: enable_mjolnir config.  enable_password_config: enable_password_config config.  smtp_enable_tls: enable tls while connecting to SMTP server.  smtp_host: SMTP host.  smtp_notif_from: defines the "From" address to use when sending emails.  smtp_pass: password to authenticate to SMTP host.  smtp_port: SMTP port.  smtp_user: username to autehtncate to SMTP host. 
-=======
 
 
 **Attributes:**
@@ -131,13 +128,13 @@
  - <b>`report_stats`</b>:  report_stats config. 
  - <b>`public_baseurl`</b>:  public_baseurl config. 
  - <b>`enable_mjolnir`</b>:  enable_mjolnir config. 
+ - <b>`enable_password_config`</b>:  enable_password_config config. 
  - <b>`smtp_enable_tls`</b>:  enable tls while connecting to SMTP server. 
  - <b>`smtp_host`</b>:  SMTP host. 
  - <b>`smtp_notif_from`</b>:  defines the "From" address to use when sending emails. 
  - <b>`smtp_pass`</b>:  password to authenticate to SMTP host. 
  - <b>`smtp_port`</b>:  SMTP port. 
  - <b>`smtp_user`</b>:  username to authenticate to SMTP host. 
->>>>>>> 818711a4
 
 
 
