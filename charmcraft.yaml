--- conflicted
+++ resolved
@@ -15,10 +15,6 @@
 parts:
   charm:
     charm-binary-python-packages:
-<<<<<<< HEAD
     - cargo
-    - psycopg2-binary==2.9.6
-    - rustc
-=======
-      - psycopg2-binary==2.9.7
->>>>>>> 89e3260c
+    - psycopg2-binary==2.9.7
+    - rustc