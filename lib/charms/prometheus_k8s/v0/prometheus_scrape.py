# Copyright 2021 Canonical Ltd.
# See LICENSE file for licensing details.
"""Prometheus Scrape Library.

## Overview

This document explains how to integrate with the Prometheus charm
for the purpose of providing a metrics endpoint to Prometheus. It
also explains how alternative implementations of the Prometheus charms
may maintain the same interface and be backward compatible with all
currently integrated charms. Finally this document is the
authoritative reference on the structure of relation data that is
shared between Prometheus charms and any other charm that intends to
provide a scrape target for Prometheus.

## Source code

Source code can be found on GitHub at:
 https://github.com/canonical/prometheus-k8s-operator/tree/main/lib/charms/prometheus_k8s

## Dependencies

Using this library requires you to fetch the juju_topology library from
[observability-libs](https://charmhub.io/observability-libs/libraries/juju_topology).

`charmcraft fetch-lib charms.observability_libs.v0.juju_topology`

## Provider Library Usage

This Prometheus charm interacts with its scrape targets using its
charm library. Charms seeking to expose metric endpoints for the
Prometheus charm, must do so using the `MetricsEndpointProvider`
object from this charm library. For the simplest use cases, using the
`MetricsEndpointProvider` object only requires instantiating it,
typically in the constructor of your charm (the one which exposes a
metrics endpoint). The `MetricsEndpointProvider` constructor requires
the name of the relation over which a scrape target (metrics endpoint)
is exposed to the Prometheus charm. This relation must use the
`prometheus_scrape` interface. By default address of the metrics
endpoint is set to the unit IP address, by each unit of the
`MetricsEndpointProvider` charm. These units set their address in
response to the `PebbleReady` event of each container in the unit,
since container restarts of Kubernetes charms can result in change of
IP addresses. The default name for the metrics endpoint relation is
`metrics-endpoint`. It is strongly recommended to use the same
relation name for consistency across charms and doing so obviates the
need for an additional constructor argument. The
`MetricsEndpointProvider` object may be instantiated as follows

    from charms.prometheus_k8s.v0.prometheus_scrape import MetricsEndpointProvider

    def __init__(self, *args):
        super().__init__(*args)
        ...
        self.metrics_endpoint = MetricsEndpointProvider(self)
        ...

Note that the first argument (`self`) to `MetricsEndpointProvider` is
always a reference to the parent (scrape target) charm.

An instantiated `MetricsEndpointProvider` object will ensure that each
unit of its parent charm, is a scrape target for the
`MetricsEndpointConsumer` (Prometheus) charm. By default
`MetricsEndpointProvider` assumes each unit of the consumer charm
exports its metrics at a path given by `/metrics` on port 80. These
defaults may be changed by providing the `MetricsEndpointProvider`
constructor an optional argument (`jobs`) that represents a
Prometheus scrape job specification using Python standard data
structures. This job specification is a subset of Prometheus' own
[scrape
configuration](https://prometheus.io/docs/prometheus/latest/configuration/configuration/#scrape_config)
format but represented using Python data structures. More than one job
may be provided using the `jobs` argument. Hence `jobs` accepts a list
of dictionaries where each dictionary represents one `<scrape_config>`
object as described in the Prometheus documentation. The currently
supported configuration subset is: `job_name`, `metrics_path`,
`static_configs`

Suppose it is required to change the port on which scraped metrics are
exposed to 8000. This may be done by providing the following data
structure as the value of `jobs`.

```
[
    {
        "static_configs": [
            {
                "targets": ["*:8000"]
            }
        ]
    }
]
```

The wildcard ("*") host specification implies that the scrape targets
will automatically be set to the host addresses advertised by each
unit of the consumer charm.

It is also possible to change the metrics path and scrape multiple
ports, for example

```
[
    {
        "metrics_path": "/my-metrics-path",
        "static_configs": [
            {
                "targets": ["*:8000", "*:8081"],
            }
        ]
    }
]
```

More complex scrape configurations are possible. For example

```
[
    {
        "static_configs": [
            {
                "targets": ["10.1.32.215:7000", "*:8000"],
                "labels": {
                    "some_key": "some-value"
                }
            }
        ]
    }
]
```

This example scrapes the target "10.1.32.215" at port 7000 in addition
to scraping each unit at port 8000. There is however one difference
between wildcard targets (specified using "*") and fully qualified
targets (such as "10.1.32.215"). The Prometheus charm automatically
associates labels with metrics generated by each target. These labels
localise the source of metrics within the Juju topology by specifying
its "model name", "model UUID", "application name" and "unit
name". However unit name is associated only with wildcard targets but
not with fully qualified targets.

Multiple jobs with different metrics paths and labels are allowed, but
each job must be given a unique name:

```
[
    {
        "job_name": "my-first-job",
        "metrics_path": "one-path",
        "static_configs": [
            {
                "targets": ["*:7000"],
                "labels": {
                    "some_key": "some-value"
                }
            }
        ]
    },
    {
        "job_name": "my-second-job",
        "metrics_path": "another-path",
        "static_configs": [
            {
                "targets": ["*:8000"],
                "labels": {
                    "some_other_key": "some-other-value"
                }
            }
        ]
    }
]
```

**Important:** `job_name` should be a fixed string (e.g. hardcoded literal).
For instance, if you include variable elements, like your `unit.name`, it may break
the continuity of the metrics time series gathered by Prometheus when the leader unit
changes (e.g. on upgrade or rescale).

Additionally, it is also technically possible, but **strongly discouraged**, to
configure the following scrape-related settings, which behave as described by the
[Prometheus documentation](https://prometheus.io/docs/prometheus/latest/configuration/configuration/#scrape_config):

- `static_configs`
- `scrape_interval`
- `scrape_timeout`
- `proxy_url`
- `relabel_configs`
- `metrics_relabel_configs`
- `sample_limit`
- `label_limit`
- `label_name_length_limit`
- `label_value_length_limit`

The settings above are supported by the `prometheus_scrape` library only for the sake of
specialized facilities like the [Prometheus Scrape Config](https://charmhub.io/prometheus-scrape-config-k8s)
charm. Virtually no charms should use these settings, and charmers definitely **should not**
expose them to the Juju administrator via configuration options.

## Consumer Library Usage

The `MetricsEndpointConsumer` object may be used by Prometheus
charms to manage relations with their scrape targets. For this
purposes a Prometheus charm needs to do two things

1. Instantiate the `MetricsEndpointConsumer` object by providing it a
reference to the parent (Prometheus) charm and optionally the name of
the relation that the Prometheus charm uses to interact with scrape
targets. This relation must confirm to the `prometheus_scrape`
interface and it is strongly recommended that this relation be named
`metrics-endpoint` which is its default value.

For example a Prometheus charm may instantiate the
`MetricsEndpointConsumer` in its constructor as follows

    from charms.prometheus_k8s.v0.prometheus_scrape import MetricsEndpointConsumer

    def __init__(self, *args):
        super().__init__(*args)
        ...
        self.metrics_consumer = MetricsEndpointConsumer(self)
        ...

2. A Prometheus charm also needs to respond to the
`TargetsChangedEvent` event of the `MetricsEndpointConsumer` by adding itself as
an observer for these events, as in

    self.framework.observe(
        self.metrics_consumer.on.targets_changed,
        self._on_scrape_targets_changed,
    )

In responding to the `TargetsChangedEvent` event the Prometheus
charm must update the Prometheus configuration so that any new scrape
targets are added and/or old ones removed from the list of scraped
endpoints. For this purpose the `MetricsEndpointConsumer` object
exposes a `jobs()` method that returns a list of scrape jobs. Each
element of this list is the Prometheus scrape configuration for that
job. In order to update the Prometheus configuration, the Prometheus
charm needs to replace the current list of jobs with the list provided
by `jobs()` as follows

    def _on_scrape_targets_changed(self, event):
        ...
        scrape_jobs = self.metrics_consumer.jobs()
        for job in scrape_jobs:
            prometheus_scrape_config.append(job)
        ...

## Alerting Rules

This charm library also supports gathering alerting rules from all
related `MetricsEndpointProvider` charms and enabling corresponding alerts within the
Prometheus charm.  Alert rules are automatically gathered by `MetricsEndpointProvider`
charms when using this library, from a directory conventionally named
`prometheus_alert_rules`. This directory must reside at the top level
in the `src` folder of the consumer charm. Each file in this directory
is assumed to be in one of two formats:
- the official prometheus alert rule format, conforming to the
[Prometheus docs](https://prometheus.io/docs/prometheus/latest/configuration/alerting_rules/)
- a single rule format, which is a simplified subset of the official format,
comprising a single alert rule per file, using the same YAML fields.

The file name must have one of the following extensions:
- `.rule`
- `.rules`
- `.yml`
- `.yaml`

An example of the contents of such a file in the custom single rule
format is shown below.

```
alert: HighRequestLatency
expr: job:request_latency_seconds:mean5m{my_key=my_value} > 0.5
for: 10m
labels:
  severity: Medium
  type: HighLatency
annotations:
  summary: High request latency for {{ $labels.instance }}.
```

The `MetricsEndpointProvider` will read all available alert rules and
also inject "filtering labels" into the alert expressions. The
filtering labels ensure that alert rules are localised to the metrics
provider charm's Juju topology (application, model and its UUID). Such
a topology filter is essential to ensure that alert rules submitted by
one provider charm generates alerts only for that same charm. When
alert rules are embedded in a charm, and the charm is deployed as a
Juju application, the alert rules from that application have their
expressions automatically updated to filter for metrics coming from
the units of that application alone. This remove risk of spurious
evaluation, e.g., when you have multiple deployments of the same charm
monitored by the same Prometheus.

Not all alerts one may want to specify can be embedded in a
charm. Some alert rules will be specific to a user's use case. This is
the case, for example, of alert rules that are based on business
constraints, like expecting a certain amount of requests to a specific
API every five minutes. Such alert rules can be specified via the
[COS Config Charm](https://charmhub.io/cos-configuration-k8s),
which allows importing alert rules and other settings like dashboards
from a Git repository.

Gathering alert rules and generating rule files within the Prometheus
charm is easily done using the `alerts()` method of
`MetricsEndpointConsumer`. Alerts generated by Prometheus will
automatically include Juju topology labels in the alerts. These labels
indicate the source of the alert. The following labels are
automatically included with each alert

- `juju_model`
- `juju_model_uuid`
- `juju_application`

## Relation Data

The Prometheus charm uses both application and unit relation data to
obtain information regarding its scrape jobs, alert rules and scrape
targets. This relation data is in JSON format and it closely resembles
the YAML structure of Prometheus [scrape configuration]
(https://prometheus.io/docs/prometheus/latest/configuration/configuration/#scrape_config).

Units of Metrics provider charms advertise their names and addresses
over unit relation data using the `prometheus_scrape_unit_name` and
`prometheus_scrape_unit_address` keys. While the `scrape_metadata`,
`scrape_jobs` and `alert_rules` keys in application relation data
of Metrics provider charms hold eponymous information.

"""  # noqa: W505

import copy
import hashlib
import ipaddress
import json
import logging
import os
import platform
import re
import socket
import subprocess
import tempfile
from collections import defaultdict
from pathlib import Path
from typing import Any, Callable, Dict, List, Optional, Tuple, Union
from urllib.parse import urlparse

import yaml
from cosl import JujuTopology
from cosl.rules import AlertRules
from ops.charm import CharmBase, RelationRole
from ops.framework import (
    BoundEvent,
    EventBase,
    EventSource,
    Object,
    ObjectEvents,
    StoredDict,
    StoredList,
    StoredState,
)
from ops.model import Relation

# The unique Charmhub library identifier, never change it
LIBID = "bc84295fef5f4049878f07b131968ee2"

# Increment this major API version when introducing breaking changes
LIBAPI = 0

# Increment this PATCH version before using `charmcraft publish-lib` or reset
# to 0 if you are raising the major API version
<<<<<<< HEAD
LIBPATCH = 39
=======
LIBPATCH = 40

PYDEPS = ["cosl"]
>>>>>>> d8c07c70

logger = logging.getLogger(__name__)


ALLOWED_KEYS = {
    "job_name",
    "metrics_path",
    "static_configs",
    "scrape_interval",
    "scrape_timeout",
    "proxy_url",
    "relabel_configs",
    "metrics_relabel_configs",
    "sample_limit",
    "label_limit",
    "label_name_length_limit",
    "label_value_length_limit",
    "scheme",
    "basic_auth",
    "tls_config",
    "authorization",
}
DEFAULT_JOB = {
    "metrics_path": "/metrics",
    "static_configs": [{"targets": ["*:80"]}],
}


DEFAULT_RELATION_NAME = "metrics-endpoint"
RELATION_INTERFACE_NAME = "prometheus_scrape"

DEFAULT_ALERT_RULES_RELATIVE_PATH = "./src/prometheus_alert_rules"


class PrometheusConfig:
    """A namespace for utility functions for manipulating the prometheus config dict."""

    # relabel instance labels so that instance identifiers are globally unique
    # stable over unit recreation
    topology_relabel_config = {
        "source_labels": ["juju_model", "juju_model_uuid", "juju_application"],
        "separator": "_",
        "target_label": "instance",
        "regex": "(.*)",
    }

    topology_relabel_config_wildcard = {
        "source_labels": ["juju_model", "juju_model_uuid", "juju_application", "juju_unit"],
        "separator": "_",
        "target_label": "instance",
        "regex": "(.*)",
    }

    @staticmethod
    def sanitize_scrape_config(job: dict) -> dict:
        """Restrict permissible scrape configuration options.

        If job is empty then a default job is returned. The
        default job is

        ```
        {
            "metrics_path": "/metrics",
            "static_configs": [{"targets": ["*:80"]}],
        }
        ```

        Args:
            job: a dict containing a single Prometheus job
                specification.

        Returns:
            a dictionary containing a sanitized job specification.
        """
        sanitized_job = DEFAULT_JOB.copy()
        sanitized_job.update({key: value for key, value in job.items() if key in ALLOWED_KEYS})
        return sanitized_job

    @staticmethod
    def sanitize_scrape_configs(scrape_configs: List[dict]) -> List[dict]:
        """A vectorized version of `sanitize_scrape_config`."""
        return [PrometheusConfig.sanitize_scrape_config(job) for job in scrape_configs]

    @staticmethod
    def prefix_job_names(scrape_configs: List[dict], prefix: str) -> List[dict]:
        """Adds the given prefix to all the job names in the given scrape_configs list."""
        modified_scrape_configs = []
        for scrape_config in scrape_configs:
            job_name = scrape_config.get("job_name")
            modified = scrape_config.copy()
            modified["job_name"] = prefix + "_" + job_name if job_name else prefix
            modified_scrape_configs.append(modified)

        return modified_scrape_configs

    @staticmethod
    def expand_wildcard_targets_into_individual_jobs(
        scrape_jobs: List[dict],
        hosts: Dict[str, Tuple[str, str]],
        topology: Optional[JujuTopology] = None,
    ) -> List[dict]:
        """Extract wildcard hosts from the given scrape_configs list into separate jobs.

        Args:
            scrape_jobs: list of scrape jobs.
            hosts: a dictionary mapping host names to host address for
                all units of the relation for which this job configuration
                must be constructed.
            topology: optional arg for adding topology labels to scrape targets.
        """
        # hosts = self._relation_hosts(relation)

        modified_scrape_jobs = []
        for job in scrape_jobs:
            static_configs = job.get("static_configs")
            if not static_configs:
                continue

            # When a single unit specified more than one wildcard target, then they are expanded
            # into a static_config per target
            non_wildcard_static_configs = []

            for static_config in static_configs:
                targets = static_config.get("targets")
                if not targets:
                    continue

                # All non-wildcard targets remain in the same static_config
                non_wildcard_targets = []

                # All wildcard targets are extracted to a job per unit. If multiple wildcard
                # targets are specified, they remain in the same static_config (per unit).
                wildcard_targets = []

                for target in targets:
                    match = re.compile(r"\*(?:(:\d+))?").match(target)
                    if match:
                        # This is a wildcard target.
                        # Need to expand into separate jobs and remove it from this job here
                        wildcard_targets.append(target)
                    else:
                        # This is not a wildcard target. Copy it over into its own static_config.
                        non_wildcard_targets.append(target)

                # All non-wildcard targets remain in the same static_config
                if non_wildcard_targets:
                    non_wildcard_static_config = static_config.copy()
                    non_wildcard_static_config["targets"] = non_wildcard_targets

                    if topology:
                        # When non-wildcard targets (aka fully qualified hostnames) are specified,
                        # there is no reliable way to determine the name (Juju topology unit name)
                        # for such a target. Therefore labeling with Juju topology, excluding the
                        # unit name.
                        non_wildcard_static_config["labels"] = {
                            **non_wildcard_static_config.get("labels", {}),
                            **topology.label_matcher_dict,
                        }

                    non_wildcard_static_configs.append(non_wildcard_static_config)

                # Extract wildcard targets into individual jobs
                if wildcard_targets:
                    for unit_name, (unit_hostname, unit_path) in hosts.items():
                        modified_job = job.copy()
                        modified_job["static_configs"] = [static_config.copy()]
                        modified_static_config = modified_job["static_configs"][0]
                        modified_static_config["targets"] = [
                            target.replace("*", unit_hostname) for target in wildcard_targets
                        ]

                        unit_num = unit_name.split("/")[-1]
                        job_name = modified_job.get("job_name", "unnamed-job") + "-" + unit_num
                        modified_job["job_name"] = job_name
                        modified_job["metrics_path"] = unit_path + (
                            job.get("metrics_path") or "/metrics"
                        )

                        if topology:
                            # Add topology labels
                            modified_static_config["labels"] = {
                                **modified_static_config.get("labels", {}),
                                **topology.label_matcher_dict,
                                **{"juju_unit": unit_name},
                            }

                            # Instance relabeling for topology should be last in order.
                            modified_job["relabel_configs"] = modified_job.get(
                                "relabel_configs", []
                            ) + [PrometheusConfig.topology_relabel_config_wildcard]

                        modified_scrape_jobs.append(modified_job)

            if non_wildcard_static_configs:
                modified_job = job.copy()
                modified_job["static_configs"] = non_wildcard_static_configs
                modified_job["metrics_path"] = modified_job.get("metrics_path") or "/metrics"

                if topology:
                    # Instance relabeling for topology should be last in order.
                    modified_job["relabel_configs"] = modified_job.get("relabel_configs", []) + [
                        PrometheusConfig.topology_relabel_config
                    ]

                modified_scrape_jobs.append(modified_job)

        return modified_scrape_jobs

    @staticmethod
    def render_alertmanager_static_configs(alertmanagers: List[str]):
        """Render the alertmanager static_configs section from a list of URLs.

        Each target must be in the hostname:port format, and prefixes are specified in a separate
        key. Therefore, with ingress in place, would need to extract the path into the
        `path_prefix` key, which is higher up in the config hierarchy.

        https://prometheus.io/docs/prometheus/latest/configuration/configuration/#alertmanager_config

        Args:
            alertmanagers: List of alertmanager URLs.

        Returns:
            A dict representation for the static_configs section.
        """
        # Make sure it's a valid url so urlparse could parse it.
        scheme = re.compile(r"^https?://")
        sanitized = [am if scheme.search(am) else "http://" + am for am in alertmanagers]

        # Create a mapping from paths to netlocs
        # Group alertmanager targets into a dictionary of lists:
        # {path: [netloc1, netloc2]}
        paths = defaultdict(list)  # type: Dict[Tuple[str, str], List[str]]
        for parsed in map(urlparse, sanitized):
            path = parsed.path or "/"
            paths[(parsed.scheme, path)].append(parsed.netloc)

        return {
            "alertmanagers": [
                {
                    "scheme": scheme,
                    "path_prefix": path_prefix,
                    "static_configs": [{"targets": netlocs}],
                    # FIXME figure out how to get alertmanager's ca_file into here
                    #  Without this, prom errors: "x509: certificate signed by unknown authority"
                    "tls_config": {"insecure_skip_verify": True},
                }
                for (scheme, path_prefix), netlocs in paths.items()
            ]
        }


class RelationNotFoundError(Exception):
    """Raised if there is no relation with the given name is found."""

    def __init__(self, relation_name: str):
        self.relation_name = relation_name
        self.message = "No relation named '{}' found".format(relation_name)

        super().__init__(self.message)


class RelationInterfaceMismatchError(Exception):
    """Raised if the relation with the given name has a different interface."""

    def __init__(
        self,
        relation_name: str,
        expected_relation_interface: str,
        actual_relation_interface: str,
    ):
        self.relation_name = relation_name
        self.expected_relation_interface = expected_relation_interface
        self.actual_relation_interface = actual_relation_interface
        self.message = (
            "The '{}' relation has '{}' as interface rather than the expected '{}'".format(
                relation_name, actual_relation_interface, expected_relation_interface
            )
        )

        super().__init__(self.message)


class RelationRoleMismatchError(Exception):
    """Raised if the relation with the given name has a different role."""

    def __init__(
        self,
        relation_name: str,
        expected_relation_role: RelationRole,
        actual_relation_role: RelationRole,
    ):
        self.relation_name = relation_name
        self.expected_relation_interface = expected_relation_role
        self.actual_relation_role = actual_relation_role
        self.message = "The '{}' relation has role '{}' rather than the expected '{}'".format(
            relation_name, repr(actual_relation_role), repr(expected_relation_role)
        )

        super().__init__(self.message)


class InvalidAlertRuleEvent(EventBase):
    """Event emitted when alert rule files are not parsable.

    Enables us to set a clear status on the provider.
    """

    def __init__(self, handle, errors: str = "", valid: bool = False):
        super().__init__(handle)
        self.errors = errors
        self.valid = valid

    def snapshot(self) -> Dict:
        """Save alert rule information."""
        return {
            "valid": self.valid,
            "errors": self.errors,
        }

    def restore(self, snapshot):
        """Restore alert rule information."""
        self.valid = snapshot["valid"]
        self.errors = snapshot["errors"]


class InvalidScrapeJobEvent(EventBase):
    """Event emitted when alert rule files are not valid."""

    def __init__(self, handle, errors: str = ""):
        super().__init__(handle)
        self.errors = errors

    def snapshot(self) -> Dict:
        """Save error information."""
        return {"errors": self.errors}

    def restore(self, snapshot):
        """Restore error information."""
        self.errors = snapshot["errors"]


class MetricsEndpointProviderEvents(ObjectEvents):
    """Events raised by :class:`InvalidAlertRuleEvent`s."""

    alert_rule_status_changed = EventSource(InvalidAlertRuleEvent)
    invalid_scrape_job = EventSource(InvalidScrapeJobEvent)


def _type_convert_stored(obj):
    """Convert Stored* to their appropriate types, recursively."""
    if isinstance(obj, StoredList):
        return list(map(_type_convert_stored, obj))
    if isinstance(obj, StoredDict):
        rdict = {}  # type: Dict[Any, Any]
        for k in obj.keys():
            rdict[k] = _type_convert_stored(obj[k])
        return rdict
    return obj


def _validate_relation_by_interface_and_direction(
    charm: CharmBase,
    relation_name: str,
    expected_relation_interface: str,
    expected_relation_role: RelationRole,
):
    """Verifies that a relation has the necessary characteristics.

    Verifies that the `relation_name` provided: (1) exists in metadata.yaml,
    (2) declares as interface the interface name passed as `relation_interface`
    and (3) has the right "direction", i.e., it is a relation that `charm`
    provides or requires.

    Args:
        charm: a `CharmBase` object to scan for the matching relation.
        relation_name: the name of the relation to be verified.
        expected_relation_interface: the interface name to be matched by the
            relation named `relation_name`.
        expected_relation_role: whether the `relation_name` must be either
            provided or required by `charm`.

    Raises:
        RelationNotFoundError: If there is no relation in the charm's metadata.yaml
            with the same name as provided via `relation_name` argument.
        RelationInterfaceMismatchError: The relation with the same name as provided
            via `relation_name` argument does not have the same relation interface
            as specified via the `expected_relation_interface` argument.
        RelationRoleMismatchError: If the relation with the same name as provided
            via `relation_name` argument does not have the same role as specified
            via the `expected_relation_role` argument.
    """
    if relation_name not in charm.meta.relations:
        raise RelationNotFoundError(relation_name)

    relation = charm.meta.relations[relation_name]

    actual_relation_interface = relation.interface_name
    if actual_relation_interface != expected_relation_interface:
        raise RelationInterfaceMismatchError(
            relation_name, expected_relation_interface, actual_relation_interface
        )

    if expected_relation_role == RelationRole.provides:
        if relation_name not in charm.meta.provides:
            raise RelationRoleMismatchError(
                relation_name, RelationRole.provides, RelationRole.requires
            )
    elif expected_relation_role == RelationRole.requires:
        if relation_name not in charm.meta.requires:
            raise RelationRoleMismatchError(
                relation_name, RelationRole.requires, RelationRole.provides
            )
    else:
        raise Exception("Unexpected RelationDirection: {}".format(expected_relation_role))


class InvalidAlertRulePathError(Exception):
    """Raised if the alert rules folder cannot be found or is otherwise invalid."""

    def __init__(
        self,
        alert_rules_absolute_path: Path,
        message: str,
    ):
        self.alert_rules_absolute_path = alert_rules_absolute_path
        self.message = message

        super().__init__(self.message)


def _is_official_alert_rule_format(rules_dict: dict) -> bool:
    """Are alert rules in the upstream format as supported by Prometheus.

    Alert rules in dictionary format are in "official" form if they
    contain a "groups" key, since this implies they contain a list of
    alert rule groups.

    Args:
        rules_dict: a set of alert rules in Python dictionary format

    Returns:
        True if alert rules are in official Prometheus file format.
    """
    return "groups" in rules_dict


def _is_single_alert_rule_format(rules_dict: dict) -> bool:
    """Are alert rules in single rule format.

    The Prometheus charm library supports reading of alert rules in a
    custom format that consists of a single alert rule per file. This
    does not conform to the official Prometheus alert rule file format
    which requires that each alert rules file consists of a list of
    alert rule groups and each group consists of a list of alert
    rules.

    Alert rules in dictionary form are considered to be in single rule
    format if in the least it contains two keys corresponding to the
    alert rule name and alert expression.

    Returns:
        True if alert rule is in single rule file format.
    """
    # one alert rule per file
    return set(rules_dict) >= {"alert", "expr"}


class TargetsChangedEvent(EventBase):
    """Event emitted when Prometheus scrape targets change."""

    def __init__(self, handle, relation_id):
        super().__init__(handle)
        self.relation_id = relation_id

    def snapshot(self):
        """Save scrape target relation information."""
        return {"relation_id": self.relation_id}

    def restore(self, snapshot):
        """Restore scrape target relation information."""
        self.relation_id = snapshot["relation_id"]


class MonitoringEvents(ObjectEvents):
    """Event descriptor for events raised by `MetricsEndpointConsumer`."""

    targets_changed = EventSource(TargetsChangedEvent)


class MetricsEndpointConsumer(Object):
    """A Prometheus based Monitoring service."""

    on = MonitoringEvents()

    def __init__(self, charm: CharmBase, relation_name: str = DEFAULT_RELATION_NAME):
        """A Prometheus based Monitoring service.

        Args:
            charm: a `CharmBase` instance that manages this
                instance of the Prometheus service.
            relation_name: an optional string name of the relation between `charm`
                and the Prometheus charmed service. The default is "metrics-endpoint".
                It is strongly advised not to change the default, so that people
                deploying your charm will have a consistent experience with all
                other charms that consume metrics endpoints.

        Raises:
            RelationNotFoundError: If there is no relation in the charm's metadata.yaml
                with the same name as provided via `relation_name` argument.
            RelationInterfaceMismatchError: The relation with the same name as provided
                via `relation_name` argument does not have the `prometheus_scrape` relation
                interface.
            RelationRoleMismatchError: If the relation with the same name as provided
                via `relation_name` argument does not have the `RelationRole.requires`
                role.
        """
        _validate_relation_by_interface_and_direction(
            charm, relation_name, RELATION_INTERFACE_NAME, RelationRole.requires
        )

        super().__init__(charm, relation_name)
        self._charm = charm
        self._relation_name = relation_name
        self._tool = CosTool(self._charm)
        events = self._charm.on[relation_name]
        self.framework.observe(events.relation_changed, self._on_metrics_provider_relation_changed)
        self.framework.observe(
            events.relation_departed, self._on_metrics_provider_relation_departed
        )

    def _on_metrics_provider_relation_changed(self, event):
        """Handle changes with related metrics providers.

        Anytime there are changes in relations between Prometheus
        and metrics provider charms the Prometheus charm is informed,
        through a `TargetsChangedEvent` event. The Prometheus charm can
        then choose to update its scrape configuration.

        Args:
            event: a `CharmEvent` in response to which the Prometheus
                charm must update its scrape configuration.
        """
        rel_id = event.relation.id

        self.on.targets_changed.emit(relation_id=rel_id)

    def _on_metrics_provider_relation_departed(self, event):
        """Update job config when a metrics provider departs.

        When a metrics provider departs the Prometheus charm is informed
        through a `TargetsChangedEvent` event so that it can update its
        scrape configuration to ensure that the departed metrics provider
        is removed from the list of scrape jobs and

        Args:
            event: a `CharmEvent` that indicates a metrics provider
               unit has departed.
        """
        rel_id = event.relation.id
        self.on.targets_changed.emit(relation_id=rel_id)

    def jobs(self) -> list:
        """Fetch the list of scrape jobs.

        Returns:
            A list consisting of all the static scrape configurations
            for each related `MetricsEndpointProvider` that has specified
            its scrape targets.
        """
        scrape_jobs = []

        for relation in self._charm.model.relations[self._relation_name]:
            static_scrape_jobs = self._static_scrape_config(relation)
            if static_scrape_jobs:
                # Duplicate job names will cause validate_scrape_jobs to fail.
                # Therefore we need to dedupe here and after all jobs are collected.
                static_scrape_jobs = _dedupe_job_names(static_scrape_jobs)
                try:
                    self._tool.validate_scrape_jobs(static_scrape_jobs)
                except subprocess.CalledProcessError as e:
                    if self._charm.unit.is_leader():
                        data = json.loads(relation.data[self._charm.app].get("event", "{}"))
                        data["scrape_job_errors"] = str(e)
                        relation.data[self._charm.app]["event"] = json.dumps(data)
                else:
                    scrape_jobs.extend(static_scrape_jobs)

        scrape_jobs = _dedupe_job_names(scrape_jobs)

        return scrape_jobs

    @property
    def alerts(self) -> dict:
        """Fetch alerts for all relations.

        A Prometheus alert rules file consists of a list of "groups". Each
        group consists of a list of alerts (`rules`) that are sequentially
        executed. This method returns all the alert rules provided by each
        related metrics provider charm. These rules may be used to generate a
        separate alert rules file for each relation since the returned list
        of alert groups are indexed by that relations Juju topology identifier.
        The Juju topology identifier string includes substrings that identify
        alert rule related metadata such as the Juju model, model UUID and the
        application name from where the alert rule originates. Since this
        topology identifier is globally unique, it may be used for instance as
        the name for the file into which the list of alert rule groups are
        written. For each relation, the structure of data returned is a dictionary
        representation of a standard prometheus rules file:

        {"groups": [{"name": ...}, ...]}

        per official prometheus documentation
        https://prometheus.io/docs/prometheus/latest/configuration/alerting_rules/

        The value of the `groups` key is such that it may be used to generate
        a Prometheus alert rules file directly using `yaml.dump` but the
        `groups` key itself must be included as this is required by Prometheus.

        For example the list of alert rule groups returned by this method may
        be written into files consumed by Prometheus as follows

        ```
        for topology_identifier, alert_rule_groups in self.metrics_consumer.alerts().items():
            filename = "juju_" + topology_identifier + ".rules"
            path = os.path.join(PROMETHEUS_RULES_DIR, filename)
            rules = yaml.safe_dump(alert_rule_groups)
            container.push(path, rules, make_dirs=True)
        ```

        Returns:
            A dictionary mapping the Juju topology identifier of the source charm to
            its list of alert rule groups.
        """
        alerts = {}  # type: Dict[str, dict] # mapping b/w juju identifiers and alert rule files
        for relation in self._charm.model.relations[self._relation_name]:
            if not relation.units or not relation.app:
                continue

            alert_rules = json.loads(relation.data[relation.app].get("alert_rules", "{}"))
            if not alert_rules:
                continue

            alert_rules = self._inject_alert_expr_labels(alert_rules)

            identifier, topology = self._get_identifier_by_alert_rules(alert_rules)
            if not topology:
                try:
                    scrape_metadata = json.loads(relation.data[relation.app]["scrape_metadata"])
                    identifier = JujuTopology.from_dict(scrape_metadata).identifier
                    alerts[identifier] = self._tool.apply_label_matchers(alert_rules)  # type: ignore

                except KeyError as e:
                    logger.debug(
                        "Relation %s has no 'scrape_metadata': %s",
                        relation.id,
                        e,
                    )

            if not identifier:
                logger.error(
                    "Alert rules were found but no usable group or identifier was present."
                )
                continue

            alerts[identifier] = alert_rules

            _, errmsg = self._tool.validate_alert_rules(alert_rules)
            if errmsg:
                if alerts[identifier]:
                    del alerts[identifier]
                if self._charm.unit.is_leader():
                    data = json.loads(relation.data[self._charm.app].get("event", "{}"))
                    data["errors"] = errmsg
                    relation.data[self._charm.app]["event"] = json.dumps(data)
                continue

        return alerts

    def _get_identifier_by_alert_rules(
        self, rules: dict
    ) -> Tuple[Union[str, None], Union[JujuTopology, None]]:
        """Determine an appropriate dict key for alert rules.

        The key is used as the filename when writing alerts to disk, so the structure
        and uniqueness is important.

        Args:
            rules: a dict of alert rules
        Returns:
            A tuple containing an identifier, if found, and a JujuTopology, if it could
            be constructed.
        """
        if "groups" not in rules:
            logger.debug("No alert groups were found in relation data")
            return None, None

        # Construct an ID based on what's in the alert rules if they have labels
        for group in rules["groups"]:
            try:
                labels = group["rules"][0]["labels"]
                topology = JujuTopology(
                    # Don't try to safely get required constructor fields. There's already
                    # a handler for KeyErrors
                    model_uuid=labels["juju_model_uuid"],
                    model=labels["juju_model"],
                    application=labels["juju_application"],
                    unit=labels.get("juju_unit", ""),
                    charm_name=labels.get("juju_charm", ""),
                )
                return topology.identifier, topology
            except KeyError:
                logger.debug("Alert rules were found but no usable labels were present")
                continue

        logger.warning(
            "No labeled alert rules were found, and no 'scrape_metadata' "
            "was available. Using the alert group name as filename."
        )
        try:
            for group in rules["groups"]:
                return group["name"], None
        except KeyError:
            logger.debug("No group name was found to use as identifier")

        return None, None

    def _inject_alert_expr_labels(self, rules: Dict[str, Any]) -> Dict[str, Any]:
        """Iterate through alert rules and inject topology into expressions.

        Args:
            rules: a dict of alert rules
        """
        if "groups" not in rules:
            return rules

        modified_groups = []
        for group in rules["groups"]:
            # Copy off rules, so we don't modify an object we're iterating over
            rules_copy = group["rules"]
            for idx, rule in enumerate(rules_copy):
                labels = rule.get("labels")

                if labels:
                    try:
                        topology = JujuTopology(
                            # Don't try to safely get required constructor fields. There's already
                            # a handler for KeyErrors
                            model_uuid=labels["juju_model_uuid"],
                            model=labels["juju_model"],
                            application=labels["juju_application"],
                            unit=labels.get("juju_unit", ""),
                            charm_name=labels.get("juju_charm", ""),
                        )

                        # Inject topology and put it back in the list
                        rule["expr"] = self._tool.inject_label_matchers(
                            re.sub(r"%%juju_topology%%,?", "", rule["expr"]),
                            topology.label_matcher_dict,
                        )
                    except KeyError:
                        # Some required JujuTopology key is missing. Just move on.
                        pass

                    group["rules"][idx] = rule

            modified_groups.append(group)

        rules["groups"] = modified_groups
        return rules

    def _static_scrape_config(self, relation) -> list:
        """Generate the static scrape configuration for a single relation.

        If the relation data includes `scrape_metadata` then the value
        of this key is used to annotate the scrape jobs with Juju
        Topology labels before returning them.

        Args:
            relation: an `ops.model.Relation` object whose static
                scrape configuration is required.

        Returns:
            A list (possibly empty) of scrape jobs. Each job is a
            valid Prometheus scrape configuration for that job,
            represented as a Python dictionary.
        """
        if not relation.units:
            return []

        scrape_configs = json.loads(relation.data[relation.app].get("scrape_jobs", "[]"))

        if not scrape_configs:
            return []

        scrape_metadata = json.loads(relation.data[relation.app].get("scrape_metadata", "{}"))

        if not scrape_metadata:
            return scrape_configs

        topology = JujuTopology.from_dict(scrape_metadata)

        job_name_prefix = "juju_{}_prometheus_scrape".format(topology.identifier)
        scrape_configs = PrometheusConfig.prefix_job_names(scrape_configs, job_name_prefix)
        scrape_configs = PrometheusConfig.sanitize_scrape_configs(scrape_configs)

        hosts = self._relation_hosts(relation)

        scrape_configs = PrometheusConfig.expand_wildcard_targets_into_individual_jobs(
            scrape_configs, hosts, topology
        )

        # If scheme is https but no ca section present, then auto add "insecure_skip_verify",
        # otherwise scraping errors out with "x509: certificate signed by unknown authority".
        # https://prometheus.io/docs/prometheus/latest/configuration/configuration/#tls_config
        for scrape_config in scrape_configs:
            tls_config = scrape_config.get("tls_config", {})
            ca_present = "ca" in tls_config or "ca_file" in tls_config
            if scrape_config.get("scheme") == "https" and not ca_present:
                tls_config["insecure_skip_verify"] = True
                scrape_config["tls_config"] = tls_config

        return scrape_configs

    def _relation_hosts(self, relation: Relation) -> Dict[str, Tuple[str, str]]:
        """Returns a mapping from unit names to (address, path) tuples, for the given relation."""
        hosts = {}
        for unit in relation.units:
            # TODO deprecate and remove unit.name
            unit_name = relation.data[unit].get("prometheus_scrape_unit_name") or unit.name
            # TODO deprecate and remove "prometheus_scrape_host"
            unit_address = relation.data[unit].get(
                "prometheus_scrape_unit_address"
            ) or relation.data[unit].get("prometheus_scrape_host")
            unit_path = relation.data[unit].get("prometheus_scrape_unit_path", "")
            if unit_name and unit_address:
                hosts.update({unit_name: (unit_address, unit_path)})

        return hosts

    def _target_parts(self, target) -> list:
        """Extract host and port from a wildcard target.

        Args:
            target: a string specifying a scrape target. A
              scrape target is expected to have the format
              "host:port". The host part may be a wildcard
              "*" and the port part can be missing (along
              with ":") in which case port is set to 80.

        Returns:
            a list with target host and port as in [host, port]
        """
        if ":" in target:
            parts = target.split(":")
        else:
            parts = [target, "80"]

        return parts


def _dedupe_job_names(jobs: List[dict]):
    """Deduplicate a list of dicts by appending a hash to the value of the 'job_name' key.

    Additionally, fully de-duplicate any identical jobs.

    Args:
        jobs: A list of prometheus scrape jobs
    """
    jobs_copy = copy.deepcopy(jobs)

    # Convert to a dict with job names as keys
    # I think this line is O(n^2) but it should be okay given the list sizes
    jobs_dict = {
        job["job_name"]: list(filter(lambda x: x["job_name"] == job["job_name"], jobs_copy))
        for job in jobs_copy
    }

    # If multiple jobs have the same name, convert the name to "name_<hash-of-job>"
    for key in jobs_dict:
        if len(jobs_dict[key]) > 1:
            for job in jobs_dict[key]:
                job_json = json.dumps(job)
                hashed = hashlib.sha256(job_json.encode()).hexdigest()
                job["job_name"] = "{}_{}".format(job["job_name"], hashed)
    new_jobs = []
    for key in jobs_dict:
        new_jobs.extend(list(jobs_dict[key]))

    # Deduplicate jobs which are equal
    # Again this in O(n^2) but it should be okay
    deduped_jobs = []
    seen = []
    for job in new_jobs:
        job_json = json.dumps(job)
        hashed = hashlib.sha256(job_json.encode()).hexdigest()
        if hashed in seen:
            continue
        seen.append(hashed)
        deduped_jobs.append(job)

    return deduped_jobs


def _resolve_dir_against_charm_path(charm: CharmBase, *path_elements: str) -> str:
    """Resolve the provided path items against the directory of the main file.

    Look up the directory of the `main.py` file being executed. This is normally
    going to be the charm.py file of the charm including this library. Then, resolve
    the provided path elements and, if the result path exists and is a directory,
    return its absolute path; otherwise, raise en exception.

    Raises:
        InvalidAlertRulePathError, if the path does not exist or is not a directory.
    """
    charm_dir = Path(str(charm.charm_dir))
    if not charm_dir.exists() or not charm_dir.is_dir():
        # Operator Framework does not currently expose a robust
        # way to determine the top level charm source directory
        # that is consistent across deployed charms and unit tests
        # Hence for unit tests the current working directory is used
        # TODO: updated this logic when the following ticket is resolved
        # https://github.com/canonical/operator/issues/643
        charm_dir = Path(os.getcwd())

    alerts_dir_path = charm_dir.absolute().joinpath(*path_elements)

    if not alerts_dir_path.exists():
        raise InvalidAlertRulePathError(alerts_dir_path, "directory does not exist")
    if not alerts_dir_path.is_dir():
        raise InvalidAlertRulePathError(alerts_dir_path, "is not a directory")

    return str(alerts_dir_path)


class MetricsEndpointProvider(Object):
    """A metrics endpoint for Prometheus."""

    on = MetricsEndpointProviderEvents()

    def __init__(
        self,
        charm,
        relation_name: str = DEFAULT_RELATION_NAME,
        jobs=None,
        alert_rules_path: str = DEFAULT_ALERT_RULES_RELATIVE_PATH,
        refresh_event: Optional[Union[BoundEvent, List[BoundEvent]]] = None,
        external_url: str = "",
        lookaside_jobs_callable: Optional[Callable] = None,
    ):
        """Construct a metrics provider for a Prometheus charm.

        If your charm exposes a Prometheus metrics endpoint, the
        `MetricsEndpointProvider` object enables your charm to easily
        communicate how to reach that metrics endpoint.

        By default, a charm instantiating this object has the metrics
        endpoints of each of its units scraped by the related Prometheus
        charms. The scraped metrics are automatically tagged by the
        Prometheus charms with Juju topology data via the
        `juju_model_name`, `juju_model_uuid`, `juju_application_name`
        and `juju_unit` labels. To support such tagging `MetricsEndpointProvider`
        automatically forwards scrape metadata to a `MetricsEndpointConsumer`
        (Prometheus charm).

        Scrape targets provided by `MetricsEndpointProvider` can be
        customized when instantiating this object. For example in the
        case of a charm exposing the metrics endpoint for each of its
        units on port 8080 and the `/metrics` path, the
        `MetricsEndpointProvider` can be instantiated as follows:

            self.metrics_endpoint_provider = MetricsEndpointProvider(
                self,
                jobs=[{
                    "static_configs": [{"targets": ["*:8080"]}],
                }])

        The notation `*:<port>` means "scrape each unit of this charm on port
        `<port>`.

        In case the metrics endpoints are not on the standard `/metrics` path,
        a custom path can be specified as follows:

            self.metrics_endpoint_provider = MetricsEndpointProvider(
                self,
                jobs=[{
                    "metrics_path": "/my/strange/metrics/path",
                    "static_configs": [{"targets": ["*:8080"]}],
                }])

        Note how the `jobs` argument is a list: this allows you to expose multiple
        combinations of paths "metrics_path" and "static_configs" in case your charm
        exposes multiple endpoints, which could happen, for example, when you have
        multiple workload containers, with applications in each needing to be scraped.
        The structure of the objects in the `jobs` list is one-to-one with the
        `scrape_config` configuration item of Prometheus' own configuration (see
        https://prometheus.io/docs/prometheus/latest/configuration/configuration/#scrape_config
        ), but with only a subset of the fields allowed. The permitted fields are
        listed in `ALLOWED_KEYS` object in this charm library module.

        It is also possible to specify alert rules. By default, this library will look
        into the `<charm_parent_dir>/prometheus_alert_rules`, which in a standard charm
        layouts resolves to `src/prometheus_alert_rules`. Each alert rule goes into a
        separate `*.rule` file. If the syntax of a rule is invalid,
        the  `MetricsEndpointProvider` logs an error and does not load the particular
        rule.

        To avoid false positives and negatives in the evaluation of alert rules,
        all ingested alert rule expressions are automatically qualified using Juju
        Topology filters. This ensures that alert rules provided by your charm, trigger
        alerts based only on data scrapped from your charm. For example an alert rule
        such as the following

            alert: UnitUnavailable
            expr: up < 1
            for: 0m

        will be automatically transformed into something along the lines of the following

            alert: UnitUnavailable
            expr: up{juju_model=<model>, juju_model_uuid=<uuid-prefix>, juju_application=<app>} < 1
            for: 0m

        An attempt will be made to validate alert rules prior to loading them into Prometheus.
        If they are invalid, an event will be emitted from this object which charms can respond
        to in order to set a meaningful status for administrators.

        This can be observed via `consumer.on.alert_rule_status_changed` which contains:
            - The error(s) encountered when validating as `errors`
            - A `valid` attribute, which can be used to reset the state of charms if alert rules
              are updated via another mechanism (e.g. `cos-config`) and refreshed.

        Args:
            charm: a `CharmBase` object that manages this
                `MetricsEndpointProvider` object. Typically, this is
                `self` in the instantiating class.
            relation_name: an optional string name of the relation between `charm`
                and the Prometheus charmed service. The default is "metrics-endpoint".
                It is strongly advised not to change the default, so that people
                deploying your charm will have a consistent experience with all
                other charms that provide metrics endpoints.
            jobs: an optional list of dictionaries where each
                dictionary represents the Prometheus scrape
                configuration for a single job. When not provided, a
                default scrape configuration is provided for the
                `/metrics` endpoint polling all units of the charm on port `80`
                using the `MetricsEndpointProvider` object.
            alert_rules_path: an optional path for the location of alert rules
                files.  Defaults to "./prometheus_alert_rules",
                resolved relative to the directory hosting the charm entry file.
                The alert rules are automatically updated on charm upgrade.
            refresh_event: an optional bound event or list of bound events which
                will be observed to re-set scrape job data (IP address and others)
            external_url: an optional argument that represents an external url that
                can be generated by an Ingress or a Proxy.
            lookaside_jobs_callable: an optional `Callable` which should be invoked
                when the job configuration is built as a secondary mapping. The callable
                should return a `List[Dict]` which is syntactically identical to the
                `jobs` parameter, but can be updated out of step initialization of
                this library without disrupting the 'global' job spec.

        Raises:
            RelationNotFoundError: If there is no relation in the charm's metadata.yaml
                with the same name as provided via `relation_name` argument.
            RelationInterfaceMismatchError: The relation with the same name as provided
                via `relation_name` argument does not have the `prometheus_scrape` relation
                interface.
            RelationRoleMismatchError: If the relation with the same name as provided
                via `relation_name` argument does not have the `RelationRole.provides`
                role.
        """
        _validate_relation_by_interface_and_direction(
            charm, relation_name, RELATION_INTERFACE_NAME, RelationRole.provides
        )

        try:
            alert_rules_path = _resolve_dir_against_charm_path(charm, alert_rules_path)
        except InvalidAlertRulePathError as e:
            logger.debug(
                "Invalid Prometheus alert rules folder at %s: %s",
                e.alert_rules_absolute_path,
                e.message,
            )

        super().__init__(charm, relation_name)
        self.topology = JujuTopology.from_charm(charm)

        self._charm = charm
        self._alert_rules_path = alert_rules_path
        self._relation_name = relation_name
        # sanitize job configurations to the supported subset of parameters
        jobs = [] if jobs is None else jobs
        self._jobs = PrometheusConfig.sanitize_scrape_configs(jobs)

        if external_url:
            external_url = (
                external_url if urlparse(external_url).scheme else ("http://" + external_url)
            )
        self.external_url = external_url
        self._lookaside_jobs = lookaside_jobs_callable

        events = self._charm.on[self._relation_name]
        self.framework.observe(events.relation_changed, self._on_relation_changed)

        if not refresh_event:
            # FIXME remove once podspec charms are verified.
            # `self.set_scrape_job_spec()` is called every re-init so this should not be needed.
            if len(self._charm.meta.containers) == 1:
                if "kubernetes" in self._charm.meta.series:
                    # This is a podspec charm
                    refresh_event = [self._charm.on.update_status]
                else:
                    # This is a sidecar/pebble charm
                    container = list(self._charm.meta.containers.values())[0]
                    refresh_event = [self._charm.on[container.name.replace("-", "_")].pebble_ready]
            else:
                logger.warning(
                    "%d containers are present in metadata.yaml and "
                    "refresh_event was not specified. Defaulting to update_status. "
                    "Metrics IP may not be set in a timely fashion.",
                    len(self._charm.meta.containers),
                )
                refresh_event = [self._charm.on.update_status]

        else:
            if not isinstance(refresh_event, list):
                refresh_event = [refresh_event]

        self.framework.observe(events.relation_joined, self.set_scrape_job_spec)
        for ev in refresh_event:
            self.framework.observe(ev, self.set_scrape_job_spec)

    def _on_relation_changed(self, event):
        """Check for alert rule messages in the relation data before moving on."""
        if self._charm.unit.is_leader():
            ev = json.loads(event.relation.data[event.app].get("event", "{}"))

            if ev:
                valid = bool(ev.get("valid", True))
                errors = ev.get("errors", "")

                if valid and not errors:
                    self.on.alert_rule_status_changed.emit(valid=valid)
                else:
                    self.on.alert_rule_status_changed.emit(valid=valid, errors=errors)

                scrape_errors = ev.get("scrape_job_errors", None)
                if scrape_errors:
                    self.on.invalid_scrape_job.emit(errors=scrape_errors)

    def update_scrape_job_spec(self, jobs):
        """Update scrape job specification."""
        self._jobs = PrometheusConfig.sanitize_scrape_configs(jobs)
        self.set_scrape_job_spec()

    def set_scrape_job_spec(self, _=None):
        """Ensure scrape target information is made available to prometheus.

        When a metrics provider charm is related to a prometheus charm, the
        metrics provider sets specification and metadata related to its own
        scrape configuration. This information is set using Juju application
        data. In addition, each of the consumer units also sets its own
        host address in Juju unit relation data.
        """
        self._set_unit_ip()

        if not self._charm.unit.is_leader():
            return

        alert_rules = AlertRules(query_type="promql", topology=self.topology)
        alert_rules.add_path(self._alert_rules_path, recursive=True)
        alert_rules_as_dict = alert_rules.as_dict()

        for relation in self._charm.model.relations[self._relation_name]:
            relation.data[self._charm.app]["scrape_metadata"] = json.dumps(self._scrape_metadata)
            relation.data[self._charm.app]["scrape_jobs"] = json.dumps(self._scrape_jobs)

            if alert_rules_as_dict:
                # Update relation data with the string representation of the rule file.
                # Juju topology is already included in the "scrape_metadata" field above.
                # The consumer side of the relation uses this information to name the rules file
                # that is written to the filesystem.
                relation.data[self._charm.app]["alert_rules"] = json.dumps(alert_rules_as_dict)

    def _set_unit_ip(self, _=None):
        """Set unit host address.

        Each time a metrics provider charm container is restarted it updates its own
        host address in the unit relation data for the prometheus charm.

        The only argument specified is an event, and it ignored. This is for expediency
        to be able to use this method as an event handler, although no access to the
        event is actually needed.
        """
        for relation in self._charm.model.relations[self._relation_name]:
            unit_ip = str(self._charm.model.get_binding(relation).network.bind_address)

            # TODO store entire url in relation data, instead of only select url parts.

            if self.external_url:
                parsed = urlparse(self.external_url)
                unit_address = parsed.hostname
                path = parsed.path
            elif self._is_valid_unit_address(unit_ip):
                unit_address = unit_ip
                path = ""
            else:
                unit_address = socket.getfqdn()
                path = ""

            relation.data[self._charm.unit]["prometheus_scrape_unit_address"] = unit_address
            relation.data[self._charm.unit]["prometheus_scrape_unit_path"] = path
            relation.data[self._charm.unit]["prometheus_scrape_unit_name"] = str(
                self._charm.model.unit.name
            )

    def _is_valid_unit_address(self, address: str) -> bool:
        """Validate a unit address.

        At present only IP address validation is supported, but
        this may be extended to DNS addresses also, as needed.

        Args:
            address: a string representing a unit address
        """
        try:
            _ = ipaddress.ip_address(address)
        except ValueError:
            return False

        return True

    @property
    def _scrape_jobs(self) -> list:
        """Fetch list of scrape jobs.

        Returns:
           A list of dictionaries, where each dictionary specifies a
           single scrape job for Prometheus.
        """
        jobs = self._jobs or []
        if callable(self._lookaside_jobs):
            jobs.extend(PrometheusConfig.sanitize_scrape_configs(self._lookaside_jobs()))
        return jobs or [DEFAULT_JOB]

    @property
    def _scrape_metadata(self) -> dict:
        """Generate scrape metadata.

        Returns:
            Scrape configuration metadata for this metrics provider charm.
        """
        return self.topology.as_dict()


class PrometheusRulesProvider(Object):
    """Forward rules to Prometheus.

    This object may be used to forward rules to Prometheus. At present it only supports
    forwarding alert rules. This is unlike :class:`MetricsEndpointProvider`, which
    is used for forwarding both scrape targets and associated alert rules. This object
    is typically used when there is a desire to forward rules that apply globally (across
    all deployed charms and units) rather than to a single charm. All rule files are
    forwarded using the same 'prometheus_scrape' interface that is also used by
    `MetricsEndpointProvider`.

    Args:
        charm: A charm instance that `provides` a relation with the `prometheus_scrape` interface.
        relation_name: Name of the relation in `metadata.yaml` that
            has the `prometheus_scrape` interface.
        dir_path: Root directory for the collection of rule files.
        recursive: Whether to scan for rule files recursively.
    """

    def __init__(
        self,
        charm: CharmBase,
        relation_name: str = DEFAULT_RELATION_NAME,
        dir_path: str = DEFAULT_ALERT_RULES_RELATIVE_PATH,
        recursive=True,
    ):
        super().__init__(charm, relation_name)
        self._charm = charm
        self._relation_name = relation_name
        self._recursive = recursive

        try:
            dir_path = _resolve_dir_against_charm_path(charm, dir_path)
        except InvalidAlertRulePathError as e:
            logger.debug(
                "Invalid Prometheus alert rules folder at %s: %s",
                e.alert_rules_absolute_path,
                e.message,
            )
        self.dir_path = dir_path

        events = self._charm.on[self._relation_name]
        event_sources = [
            events.relation_joined,
            events.relation_changed,
            self._charm.on.leader_elected,
            self._charm.on.upgrade_charm,
        ]

        for event_source in event_sources:
            self.framework.observe(event_source, self._update_relation_data)

    def _reinitialize_alert_rules(self):
        """Reloads alert rules and updates all relations."""
        self._update_relation_data(None)

    def _update_relation_data(self, _):
        """Update application relation data with alert rules for all relations."""
        if not self._charm.unit.is_leader():
            return

        alert_rules = AlertRules(query_type="promql")
        alert_rules.add_path(self.dir_path, recursive=self._recursive)
        alert_rules_as_dict = alert_rules.as_dict()

        logger.info("Updating relation data with rule files from disk")
        for relation in self._charm.model.relations[self._relation_name]:
            relation.data[self._charm.app]["alert_rules"] = json.dumps(
                alert_rules_as_dict,
                sort_keys=True,  # sort, to prevent unnecessary relation_changed events
            )


class MetricsEndpointAggregator(Object):
    """Aggregate metrics from multiple scrape targets.

    `MetricsEndpointAggregator` collects scrape target information from one
    or more related charms and forwards this to a `MetricsEndpointConsumer`
    charm, which may be in a different Juju model. However, it is
    essential that `MetricsEndpointAggregator` itself resides in the same
    model as its scrape targets, as this is currently the only way to
    ensure in Juju that the `MetricsEndpointAggregator` will be able to
    determine the model name and uuid of the scrape targets.

    `MetricsEndpointAggregator` should be used in place of
    `MetricsEndpointProvider` in the following two use cases:

    1. Integrating one or more scrape targets that do not support the
    `prometheus_scrape` interface.

    2. Integrating one or more scrape targets through cross model
    relations. Although the [Scrape Config Operator](https://charmhub.io/cos-configuration-k8s)
    may also be used for the purpose of supporting cross model
    relations.

    Using `MetricsEndpointAggregator` to build a Prometheus charm client
    only requires instantiating it. Instantiating
    `MetricsEndpointAggregator` is similar to `MetricsEndpointProvider` except
    that it requires specifying the names of three relations: the
    relation with scrape targets, the relation for alert rules, and
    that with the Prometheus charms. For example

    ```python
    self._aggregator = MetricsEndpointAggregator(
        self,
        {
            "prometheus": "monitoring",
            "scrape_target": "prometheus-target",
            "alert_rules": "prometheus-rules"
        }
    )
    ```

    `MetricsEndpointAggregator` assumes that each unit of a scrape target
    sets in its unit-level relation data two entries with keys
    "hostname" and "port". If it is required to integrate with charms
    that do not honor these assumptions, it is always possible to
    derive from `MetricsEndpointAggregator` overriding the `_get_targets()`
    method, which is responsible for aggregating the unit name, host
    address ("hostname") and port of the scrape target.
    `MetricsEndpointAggregator` also assumes that each unit of a
    scrape target sets in its unit-level relation data a key named
    "groups". The value of this key is expected to be the string
    representation of list of Prometheus Alert rules in YAML format.
    An example of a single such alert rule is

    ```yaml
    - alert: HighRequestLatency
      expr: job:request_latency_seconds:mean5m{job="myjob"} > 0.5
      for: 10m
      labels:
        severity: page
      annotations:
        summary: High request latency
    ```

    Once again if it is required to integrate with charms that do not
    honour these assumptions about alert rules then an object derived
    from `MetricsEndpointAggregator` may be used by overriding the
    `_get_alert_rules()` method.

    `MetricsEndpointAggregator` ensures that Prometheus scrape job
    specifications and alert rules are annotated with Juju topology
    information, just like `MetricsEndpointProvider` and
    `MetricsEndpointConsumer` do.

    By default, `MetricsEndpointAggregator` ensures that Prometheus
    "instance" labels refer to Juju topology. This ensures that
    instance labels are stable over unit recreation. While it is not
    advisable to change this option, if required it can be done by
    setting the "relabel_instance" keyword argument to `False` when
    constructing an aggregator object.
    """

    _stored = StoredState()

    def __init__(
        self,
        charm,
        relation_names: Optional[dict] = None,
        relabel_instance=True,
        resolve_addresses=False,
    ):
        """Construct a `MetricsEndpointAggregator`.

        Args:
            charm: a `CharmBase` object that manages this
                `MetricsEndpointAggregator` object. Typically, this is
                `self` in the instantiating class.
            relation_names: a dictionary with three keys. The value
                of the "scrape_target" and "alert_rules" keys are
                the relation names over which scrape job and alert rule
                information is gathered by this `MetricsEndpointAggregator`.
                And the value of the "prometheus" key is the name of
                the relation with a `MetricsEndpointConsumer` such as
                the Prometheus charm.
            relabel_instance: A boolean flag indicating if Prometheus
                scrape job "instance" labels must refer to Juju Topology.
            resolve_addresses: A boolean flag indiccating if the aggregator
                should attempt to perform DNS lookups of targets and append
                a `dns_name` label
        """
        self._charm = charm

        relation_names = relation_names or {}

        self._prometheus_relation = relation_names.get(
            "prometheus", "downstream-prometheus-scrape"
        )
        self._target_relation = relation_names.get("scrape_target", "prometheus-target")
        self._alert_rules_relation = relation_names.get("alert_rules", "prometheus-rules")

        super().__init__(charm, self._prometheus_relation)
        self._stored.set_default(jobs=[], alert_rules=[])

        self._relabel_instance = relabel_instance
        self._resolve_addresses = resolve_addresses

        # manage Prometheus charm relation events
        prometheus_events = self._charm.on[self._prometheus_relation]
        self.framework.observe(prometheus_events.relation_joined, self._set_prometheus_data)

        # manage list of Prometheus scrape jobs from related scrape targets
        target_events = self._charm.on[self._target_relation]
        self.framework.observe(target_events.relation_changed, self._on_prometheus_targets_changed)
        self.framework.observe(
            target_events.relation_departed, self._on_prometheus_targets_departed
        )

        # manage alert rules for Prometheus from related scrape targets
        alert_rule_events = self._charm.on[self._alert_rules_relation]
        self.framework.observe(alert_rule_events.relation_changed, self._on_alert_rules_changed)
        self.framework.observe(alert_rule_events.relation_departed, self._on_alert_rules_departed)

    def _set_prometheus_data(self, event):
        """Ensure every new Prometheus instances is updated.

        Any time a new Prometheus unit joins the relation with
        `MetricsEndpointAggregator`, that Prometheus unit is provided
        with the complete set of existing scrape jobs and alert rules.
        """
        if not self._charm.unit.is_leader():
            return

        jobs = [] + _type_convert_stored(
            self._stored.jobs
        )  # list of scrape jobs, one per relation
        for relation in self.model.relations[self._target_relation]:
            targets = self._get_targets(relation)
            if targets and relation.app:
                jobs.append(self._static_scrape_job(targets, relation.app.name))

        groups = [] + _type_convert_stored(self._stored.alert_rules)  # list of alert rule groups
        for relation in self.model.relations[self._alert_rules_relation]:
            unit_rules = self._get_alert_rules(relation)
            if unit_rules and relation.app:
                appname = relation.app.name
                rules = self._label_alert_rules(unit_rules, appname)
                group = {"name": self.group_name(appname), "rules": rules}
                groups.append(group)

        event.relation.data[self._charm.app]["scrape_jobs"] = json.dumps(jobs)
        event.relation.data[self._charm.app]["alert_rules"] = json.dumps({"groups": groups})

    def _on_prometheus_targets_changed(self, event):
        """Update scrape jobs in response to scrape target changes.

        When there is any change in relation data with any scrape
        target, the Prometheus scrape job, for that specific target is
        updated.
        """
        targets = self._get_targets(event.relation)
        if not targets:
            return

        # new scrape job for the relation that has changed
        self.set_target_job_data(targets, event.relation.app.name)

    def set_target_job_data(self, targets: dict, app_name: str, **kwargs) -> None:
        """Update scrape jobs in response to scrape target changes.

        When there is any change in relation data with any scrape
        target, the Prometheus scrape job, for that specific target is
        updated. Additionally, if this method is called manually, do the
        same.

        Args:
            targets: a `dict` containing target information
            app_name: a `str` identifying the application
            kwargs: a `dict` of the extra arguments passed to the function
        """
        if not self._charm.unit.is_leader():
            return

        # new scrape job for the relation that has changed
        updated_job = self._static_scrape_job(targets, app_name, **kwargs)

        for relation in self.model.relations[self._prometheus_relation]:
            jobs = json.loads(relation.data[self._charm.app].get("scrape_jobs", "[]"))
            # list of scrape jobs that have not changed
            jobs = [job for job in jobs if updated_job["job_name"] != job["job_name"]]
            jobs.append(updated_job)
            relation.data[self._charm.app]["scrape_jobs"] = json.dumps(jobs)

            if not _type_convert_stored(self._stored.jobs) == jobs:
                self._stored.jobs = jobs

    def _on_prometheus_targets_departed(self, event):
        """Remove scrape jobs when a target departs.

        Any time a scrape target departs, any Prometheus scrape job
        associated with that specific scrape target is removed.
        """
        job_name = self._job_name(event.relation.app.name)
        unit_name = event.unit.name
        self.remove_prometheus_jobs(job_name, unit_name)

    def remove_prometheus_jobs(self, job_name: str, unit_name: Optional[str] = ""):
        """Given a job name and unit name, remove scrape jobs associated.

        The `unit_name` parameter is used for automatic, relation data bag-based
        generation, where the unit name in labels can be used to ensure that jobs with
        similar names (which are generated via the app name when scanning relation data
        bags) are not accidentally removed, as their unit name labels will differ.
        For NRPE, the job name is calculated from an ID sent via the NRPE relation, and is
        sufficient to uniquely identify the target.
        """
        if not self._charm.unit.is_leader():
            return

        for relation in self.model.relations[self._prometheus_relation]:
            jobs = json.loads(relation.data[self._charm.app].get("scrape_jobs", "[]"))
            if not jobs:
                continue

            changed_job = [j for j in jobs if j.get("job_name") == job_name]
            if not changed_job:
                continue
            changed_job = changed_job[0]

            # list of scrape jobs that have not changed
            jobs = [job for job in jobs if job.get("job_name") != job_name]

            # list of scrape jobs for units of the same application that still exist
            configs_kept = [
                config
                for config in changed_job["static_configs"]  # type: ignore
                if config.get("labels", {}).get("juju_unit") != unit_name
            ]

            if configs_kept:
                changed_job["static_configs"] = configs_kept  # type: ignore
                jobs.append(changed_job)

            relation.data[self._charm.app]["scrape_jobs"] = json.dumps(jobs)

            if not _type_convert_stored(self._stored.jobs) == jobs:
                self._stored.jobs = jobs

    def _job_name(self, appname) -> str:
        """Construct a scrape job name.

        Each relation has its own unique scrape job name. All units in
        the relation are scraped as part of the same scrape job.

        Args:
            appname: string name of a related application.

        Returns:
            a string Prometheus scrape job name for the application.
        """
        return "juju_{}_{}_{}_prometheus_scrape".format(
            self.model.name, self.model.uuid[:7], appname
        )

    def _get_targets(self, relation) -> dict:
        """Fetch scrape targets for a relation.

        Scrape target information is returned for each unit in the
        relation. This information contains the unit name, network
        hostname (or address) for that unit, and port on which a
        metrics endpoint is exposed in that unit.

        Args:
            relation: an `ops.model.Relation` object for which scrape
                targets are required.

        Returns:
            a dictionary whose keys are names of the units in the
            relation. There values associated with each key is itself
            a dictionary of the form
            ```
            {"hostname": hostname, "port": port}
            ```
        """
        targets = {}
        for unit in relation.units:
            port = relation.data[unit].get("port", 80)
            hostname = relation.data[unit].get("hostname")
            if hostname:
                targets.update({unit.name: {"hostname": hostname, "port": port}})

        return targets

    def _static_scrape_job(self, targets, application_name, **kwargs) -> dict:
        """Construct a static scrape job for an application.

        Args:
            targets: a dictionary providing hostname and port for all
                scrape target. The keys of this dictionary are unit
                names. Values corresponding to these keys are
                themselves a dictionary with keys "hostname" and
                "port".
            application_name: a string name of the application for
                which this static scrape job is being constructed.
            kwargs: a `dict` of the extra arguments passed to the function

        Returns:
            A dictionary corresponding to a Prometheus static scrape
            job configuration for one application. The returned
            dictionary may be transformed into YAML and appended to
            the list of any existing list of Prometheus static configs.
        """
        juju_model = self.model.name
        juju_model_uuid = self.model.uuid

        job = {
            "job_name": self._job_name(application_name),
            "static_configs": [
                {
                    "targets": ["{}:{}".format(target["hostname"], target["port"])],
                    "labels": {
                        "juju_model": juju_model,
                        "juju_model_uuid": juju_model_uuid,
                        "juju_application": application_name,
                        "juju_unit": unit_name,
                        "host": target["hostname"],
                        # Expanding this will merge the dicts and replace the
                        # topology labels if any were present/found
                        **self._static_config_extra_labels(target),
                    },
                }
                for unit_name, target in targets.items()
            ],
            "relabel_configs": self._relabel_configs + kwargs.get("relabel_configs", []),
        }
        job.update(kwargs.get("updates", {}))

        return job

    def _static_config_extra_labels(self, target: Dict[str, str]) -> Dict[str, str]:
        """Build a list of extra static config parameters, if specified."""
        extra_info = {}

        if self._resolve_addresses:
            try:
                dns_name = socket.gethostbyaddr(target["hostname"])[0]
            except OSError:
                logger.debug("Could not perform DNS lookup for %s", target["hostname"])
                dns_name = target["hostname"]
            extra_info["dns_name"] = dns_name

        return extra_info

    @property
    def _relabel_configs(self) -> list:
        """Create Juju topology relabeling configuration.

        Using Juju topology for instance labels ensures that these
        labels are stable across unit recreation.

        Returns:
            a list of Prometheus relabeling configurations. Each item in
            this list is one relabel configuration.
        """
        return (
            [
                {
                    "source_labels": [
                        "juju_model",
                        "juju_model_uuid",
                        "juju_application",
                        "juju_unit",
                    ],
                    "separator": "_",
                    "target_label": "instance",
                    "regex": "(.*)",
                }
            ]
            if self._relabel_instance
            else []
        )

    def _on_alert_rules_changed(self, event):
        """Update alert rules in response to scrape target changes.

        When there is any change in alert rule relation data for any
        scrape target, the list of alert rules for that specific
        target is updated.
        """
        unit_rules = self._get_alert_rules(event.relation)
        if not unit_rules:
            return

        app_name = event.relation.app.name
        self.set_alert_rule_data(app_name, unit_rules)

    def set_alert_rule_data(self, name: str, unit_rules: dict, label_rules: bool = True) -> None:
        """Update alert rule data.

        The unit rules should be a dict, which is has additional Juju topology labels added. For
        rules generated by the NRPE exporter, they are pre-labeled so lookups can be performed.
        """
        if not self._charm.unit.is_leader():
            return

        if label_rules:
            rules = self._label_alert_rules(unit_rules, name)
        else:
            rules = [unit_rules]
        updated_group = {"name": self.group_name(name), "rules": rules}

        for relation in self.model.relations[self._prometheus_relation]:
            alert_rules = json.loads(relation.data[self._charm.app].get("alert_rules", "{}"))
            groups = alert_rules.get("groups", [])
            # list of alert rule groups that have not changed
            for group in groups:
                if group["name"] == updated_group["name"]:
                    group["rules"] = [r for r in group["rules"] if r not in updated_group["rules"]]
                    group["rules"].extend(updated_group["rules"])

            if updated_group["name"] not in [g["name"] for g in groups]:
                groups.append(updated_group)
            relation.data[self._charm.app]["alert_rules"] = json.dumps({"groups": groups})

            if not _type_convert_stored(self._stored.alert_rules) == groups:
                self._stored.alert_rules = groups

    def _on_alert_rules_departed(self, event):
        """Remove alert rules for departed targets.

        Any time a scrape target departs any alert rules associated
        with that specific scrape target is removed.
        """
        group_name = self.group_name(event.relation.app.name)
        unit_name = event.unit.name
        self.remove_alert_rules(group_name, unit_name)

    def remove_alert_rules(self, group_name: str, unit_name: str) -> None:
        """Remove an alert rule group from relation data."""
        if not self._charm.unit.is_leader():
            return

        for relation in self.model.relations[self._prometheus_relation]:
            alert_rules = json.loads(relation.data[self._charm.app].get("alert_rules", "{}"))
            if not alert_rules:
                continue

            groups = alert_rules.get("groups", [])
            if not groups:
                continue

            changed_group = [group for group in groups if group["name"] == group_name]
            if not changed_group:
                continue
            changed_group = changed_group[0]

            # list of alert rule groups that have not changed
            groups = [group for group in groups if group["name"] != group_name]

            # list of alert rules not associated with departing unit
            rules_kept = [
                rule
                for rule in changed_group.get("rules")  # type: ignore
                if rule.get("labels").get("juju_unit") != unit_name
            ]

            if rules_kept:
                changed_group["rules"] = rules_kept  # type: ignore
                groups.append(changed_group)

            relation.data[self._charm.app]["alert_rules"] = (
                json.dumps({"groups": groups}) if groups else "{}"
            )

            if not _type_convert_stored(self._stored.alert_rules) == groups:
                self._stored.alert_rules = groups

    def _get_alert_rules(self, relation) -> dict:
        """Fetch alert rules for a relation.

        Each unit of the related scrape target may have its own
        associated alert rules. Alert rules for all units are returned
        indexed by unit name.

        Args:
            relation: an `ops.model.Relation` object for which alert
                rules are required.

        Returns:
            a dictionary whose keys are names of the units in the
            relation. There values associated with each key is a list
            of alert rules. Each rule is in dictionary format. The
            structure "rule dictionary" corresponds to single
            Prometheus alert rule.
        """
        rules = {}
        for unit in relation.units:
            unit_rules = yaml.safe_load(relation.data[unit].get("groups", ""))
            if unit_rules:
                rules.update({unit.name: unit_rules})

        return rules

    def group_name(self, unit_name: str) -> str:
        """Construct name for an alert rule group.

        Each unit in a relation may define its own alert rules. All
        rules, for all units in a relation are grouped together and
        given a single alert rule group name.

        Args:
            unit_name: string name of a related application.

        Returns:
            a string Prometheus alert rules group name for the unit.
        """
        unit_name = re.sub(r"/", "_", unit_name)
        return "juju_{}_{}_{}_alert_rules".format(self.model.name, self.model.uuid[:7], unit_name)

    def _label_alert_rules(self, unit_rules, app_name: str) -> list:
        """Apply juju topology labels to alert rules.

        Args:
            unit_rules: a list of alert rules, where each rule is in
                dictionary format.
            app_name: a string name of the application to which the
                alert rules belong.

        Returns:
            a list of alert rules with Juju topology labels.
        """
        labeled_rules = []
        for unit_name, rules in unit_rules.items():
            for rule in rules:
                # the new JujuTopology removed this, so build it up by hand
                matchers = {
                    "juju_{}".format(k): v
                    for k, v in JujuTopology(self.model.name, self.model.uuid, app_name, unit_name)
                    .as_dict(excluded_keys=["charm_name"])
                    .items()
                }
                rule["labels"].update(matchers.items())
                labeled_rules.append(rule)

        return labeled_rules


class CosTool:
    """Uses cos-tool to inject label matchers into alert rule expressions and validate rules."""

    _path = None
    _disabled = False

    def __init__(self, charm):
        self._charm = charm

    @property
    def path(self):
        """Lazy lookup of the path of cos-tool."""
        if self._disabled:
            return None
        if not self._path:
            self._path = self._get_tool_path()
            if not self._path:
                logger.debug("Skipping injection of juju topology as label matchers")
                self._disabled = True
        return self._path

    def apply_label_matchers(self, rules) -> dict:
        """Will apply label matchers to the expression of all alerts in all supplied groups."""
        if not self.path:
            return rules
        for group in rules["groups"]:
            rules_in_group = group.get("rules", [])
            for rule in rules_in_group:
                topology = {}
                # if the user for some reason has provided juju_unit, we'll need to honor it
                # in most cases, however, this will be empty
                for label in [
                    "juju_model",
                    "juju_model_uuid",
                    "juju_application",
                    "juju_charm",
                    "juju_unit",
                ]:
                    if label in rule["labels"]:
                        topology[label] = rule["labels"][label]

                rule["expr"] = self.inject_label_matchers(rule["expr"], topology)
        return rules

    def validate_alert_rules(self, rules: dict) -> Tuple[bool, str]:
        """Will validate correctness of alert rules, returning a boolean and any errors."""
        if not self.path:
            logger.debug("`cos-tool` unavailable. Not validating alert correctness.")
            return True, ""

        with tempfile.TemporaryDirectory() as tmpdir:
            rule_path = Path(tmpdir + "/validate_rule.yaml")
            rule_path.write_text(yaml.dump(rules))

            args = [str(self.path), "validate", str(rule_path)]
            # noinspection PyBroadException
            try:
                self._exec(args)
                return True, ""
            except subprocess.CalledProcessError as e:
                logger.debug("Validating the rules failed: %s", e.output)
                return False, ", ".join(
                    [
                        line
                        for line in e.output.decode("utf8").splitlines()
                        if "error validating" in line
                    ]
                )

    def validate_scrape_jobs(self, jobs: list) -> bool:
        """Validate scrape jobs using cos-tool."""
        if not self.path:
            logger.debug("`cos-tool` unavailable. Not validating scrape jobs.")
            return True
        conf = {"scrape_configs": jobs}
        with tempfile.NamedTemporaryFile() as tmpfile:
            with open(tmpfile.name, "w") as f:
                f.write(yaml.safe_dump(conf))
            try:
                self._exec([str(self.path), "validate-config", tmpfile.name])
            except subprocess.CalledProcessError as e:
                logger.error("Validating scrape jobs failed: {}".format(e.output))
                raise
        return True

    def inject_label_matchers(self, expression, topology) -> str:
        """Add label matchers to an expression."""
        if not topology:
            return expression
        if not self.path:
            logger.debug("`cos-tool` unavailable. Leaving expression unchanged: %s", expression)
            return expression
        args = [str(self.path), "transform"]
        args.extend(
            ["--label-matcher={}={}".format(key, value) for key, value in topology.items()]
        )

        args.extend(["{}".format(expression)])
        # noinspection PyBroadException
        try:
            return self._exec(args)
        except subprocess.CalledProcessError as e:
            logger.debug('Applying the expression failed: "%s", falling back to the original', e)
            return expression

    def _get_tool_path(self) -> Optional[Path]:
        arch = platform.machine()
        arch = "amd64" if arch == "x86_64" else arch
        res = "cos-tool-{}".format(arch)
        try:
            path = Path(res).resolve()
            path.chmod(0o777)
            return path
        except NotImplementedError:
            logger.debug("System lacks support for chmod")
        except FileNotFoundError:
            logger.debug('Could not locate cos-tool at: "{}"'.format(res))
        return None

    def _exec(self, cmd) -> str:
        result = subprocess.run(cmd, check=True, stdout=subprocess.PIPE, stderr=subprocess.STDOUT)
        return result.stdout.decode("utf-8").strip()<|MERGE_RESOLUTION|>--- conflicted
+++ resolved
@@ -369,13 +369,7 @@
 
 # Increment this PATCH version before using `charmcraft publish-lib` or reset
 # to 0 if you are raising the major API version
-<<<<<<< HEAD
 LIBPATCH = 39
-=======
-LIBPATCH = 40
-
-PYDEPS = ["cosl"]
->>>>>>> d8c07c70
 
 logger = logging.getLogger(__name__)
 
